# !/usr/bin/env python3
import os

# This is the regression test base module used for all test cases.
# There are two different schemes that differ from the executable path.
# The first one is calling Python script by CTest, such as test_0d_regression_test.
# The other one is calling Python script directly manually.
# They have different relative paths, and correspond to different modules.


class SphinxsysRegressionTestByCTest:

    def __init__(self, casename, bodyname, parametername):
        self.sphinxsys_exec_path = os.path.abspath(os.path.join(os.getcwd()))
        self.sphinxsys_case_path = os.path.abspath(os.path.join(self.sphinxsys_exec_path))
        self.sphinxsys_case_name = casename
        self.sphinxsys_body_name = bodyname
        self.sphinxsys_parameter_name = parametername
        self.enter_sphinxsys_exec_folder = f"{self.sphinxsys_exec_path}"
        self.enter_sphinxsys_case_folder = f"{self.sphinxsys_case_path}"
        self.input_file_path = os.path.join(self.sphinxsys_exec_path, "input")
        self.condition_file_path = os.path.join(self.input_file_path, f"{bodyname}_{parametername}_runtimes.dat")

    def compile_case(self) -> None:
        print('Start compiling test case....')
        command = "make -j8"
        os.chdir(self.enter_sphinxsys_case_folder)
        os.system(command)
        print('Compiling test case is finished...')

    def run_particle_relaxation(self) -> None:
        print('Start particle relaxation for the simulation...')
<<<<<<< HEAD
        command = f".{os.sep}{self.sphinxsys_case_name} --relax=true"
        os.system(self.enter_sphinxsys_exec_folder)
=======
        command = f".{os.sep}{self.sphinxsys_case_name} --r=true"
        os.chdir(self.enter_sphinxsys_exec_folder)
>>>>>>> 9fefef06
        os.system(command)
        print('Simulating case is finished...')

    def run_case(self) -> None:
        print('Start case simulation...')
        print(self.enter_sphinxsys_exec_folder)
<<<<<<< HEAD
        command = f".{os.sep}{self.sphinxsys_case_name} --regression=true"
        os.system(self.enter_sphinxsys_exec_folder)
        os.system(command)
        print('Simulating case is finished...')

    def run_case_with_reload(self) -> None:
        print('Start case simulation with particle reload...')
        print(self.enter_sphinxsys_exec_folder)
        command = f".{os.sep}{self.sphinxsys_case_name} --reload=true --regression=true"
        os.system(self.enter_sphinxsys_exec_folder)
=======
        command = f".{os.sep}{self.sphinxsys_case_name} --r=false --i=true --rt=true"
        os.chdir(self.enter_sphinxsys_exec_folder)
>>>>>>> 9fefef06
        os.system(command)
        print('Simulating case is finished...')

    def read_dat_file(self):
        file = open(self.condition_file_path)
        ifconverged = file.readline(4)
        file.close()
        return ifconverged


class SphinxsysRegressionTest:

    def __init__(self, casename, bodyname, parametername):
        self.sphinxsys_exec_path = os.path.abspath(os.path.join(os.getcwd(), ".."))
        self.sphinxsys_case_path = os.path.abspath(os.path.join(self.sphinxsys_exec_path, ".."))
        self.sphinxsys_src_path = os.path.join(self.sphinxsys_case_path, "src")
        self.sphinxsys_rld_path = os.path.join(self.sphinxsys_src_path, "reload")
        self.sphinxsys_case_name = casename
        self.sphinxsys_body_name = bodyname
        self.sphinxsys_parameter_name = parametername
        self.enter_sphinxsys_exec_folder = f"{self.sphinxsys_exec_path}"
        self.enter_sphinxsys_case_folder = f"{self.sphinxsys_case_path}"
        self.input_file_path = os.path.join(self.sphinxsys_exec_path, "input")
        self.condition_file_path = os.path.join(self.input_file_path, f"{bodyname}_{parametername}_runtimes.dat")

    def compile_case(self) -> None:
        print('Start compiling test case....')
        command = "make -j8"
        os.chdir(self.enter_sphinxsys_case_folder)
        os.system(command)
        print('Compiling test case is finished...')

    def test_case(self) -> None:
        print('Start test case...')
        command = "make test"
        os.chdir(self.enter_sphinxsys_case_folder)
        os.system(command)
        print('Testing case is finished...')

    def copy_reload(self) -> None:
        print('Start copy the reload file...')
        command = "cp -r reload bin"
        os.chdir(self.enter_sphinxsys_case_folder)
        os.system(command)
        print('Copying the reload file is finished...')

    def run_particle_relaxation(self) -> None:
        print('Start particle relaxation for the simulation...')
<<<<<<< HEAD
        command = f".{os.sep}{self.sphinxsys_case_name} --relax=true"
        os.chdir(self.sphinxsys_exec_path)
=======
        command = f".{os.sep}{self.sphinxsys_case_name} --r=true"
        os.chdir(self.enter_sphinxsys_exec_folder)
>>>>>>> 9fefef06
        os.system(command)
        print('Simulating case is finished...')

    def run_case(self) -> None:
        print('Start case simulation...')
        print(self.enter_sphinxsys_exec_folder)
<<<<<<< HEAD
        command = f".{os.sep}{self.sphinxsys_case_name} --regression=true"
        os.chdir(self.sphinxsys_exec_path)
        os.system(command)
        print('Simulating case is finished...')

    def run_case_with_reload(self) -> None:
        print('Start case simulation with particle reload...')
        print(self.enter_sphinxsys_exec_folder)
        command = f".{os.sep}{self.sphinxsys_case_name} --reload=true --regression=true"
        os.chdir(self.sphinxsys_exec_path)
=======
        command = f".{os.sep}{self.sphinxsys_case_name} --r=false --i=true --rt=true"
        os.chdir(self.enter_sphinxsys_exec_folder)
>>>>>>> 9fefef06
        os.system(command)
        print('Simulating case is finished...')

    def read_dat_file(self):
        file = open(self.condition_file_path)
        ifconverged = file.readline(4)
        file.close()
        return ifconverged<|MERGE_RESOLUTION|>--- conflicted
+++ resolved
@@ -30,20 +30,14 @@
 
     def run_particle_relaxation(self) -> None:
         print('Start particle relaxation for the simulation...')
-<<<<<<< HEAD
         command = f".{os.sep}{self.sphinxsys_case_name} --relax=true"
         os.system(self.enter_sphinxsys_exec_folder)
-=======
-        command = f".{os.sep}{self.sphinxsys_case_name} --r=true"
-        os.chdir(self.enter_sphinxsys_exec_folder)
->>>>>>> 9fefef06
         os.system(command)
         print('Simulating case is finished...')
 
     def run_case(self) -> None:
         print('Start case simulation...')
         print(self.enter_sphinxsys_exec_folder)
-<<<<<<< HEAD
         command = f".{os.sep}{self.sphinxsys_case_name} --regression=true"
         os.system(self.enter_sphinxsys_exec_folder)
         os.system(command)
@@ -54,10 +48,6 @@
         print(self.enter_sphinxsys_exec_folder)
         command = f".{os.sep}{self.sphinxsys_case_name} --reload=true --regression=true"
         os.system(self.enter_sphinxsys_exec_folder)
-=======
-        command = f".{os.sep}{self.sphinxsys_case_name} --r=false --i=true --rt=true"
-        os.chdir(self.enter_sphinxsys_exec_folder)
->>>>>>> 9fefef06
         os.system(command)
         print('Simulating case is finished...')
 
@@ -106,20 +96,14 @@
 
     def run_particle_relaxation(self) -> None:
         print('Start particle relaxation for the simulation...')
-<<<<<<< HEAD
         command = f".{os.sep}{self.sphinxsys_case_name} --relax=true"
         os.chdir(self.sphinxsys_exec_path)
-=======
-        command = f".{os.sep}{self.sphinxsys_case_name} --r=true"
-        os.chdir(self.enter_sphinxsys_exec_folder)
->>>>>>> 9fefef06
         os.system(command)
         print('Simulating case is finished...')
 
     def run_case(self) -> None:
         print('Start case simulation...')
         print(self.enter_sphinxsys_exec_folder)
-<<<<<<< HEAD
         command = f".{os.sep}{self.sphinxsys_case_name} --regression=true"
         os.chdir(self.sphinxsys_exec_path)
         os.system(command)
@@ -130,10 +114,6 @@
         print(self.enter_sphinxsys_exec_folder)
         command = f".{os.sep}{self.sphinxsys_case_name} --reload=true --regression=true"
         os.chdir(self.sphinxsys_exec_path)
-=======
-        command = f".{os.sep}{self.sphinxsys_case_name} --r=false --i=true --rt=true"
-        os.chdir(self.enter_sphinxsys_exec_folder)
->>>>>>> 9fefef06
         os.system(command)
         print('Simulating case is finished...')
 
