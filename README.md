# ![](SPHINXsys/logo.png) SPHinXsys

## Description

SPHinXsys (pronunciation: s'finksis) is an acronym from Smoothed Particle Hydrodynamics for industrial compleX systems. 
It provides C++ APIs for physical accurate simulation and aims to model coupled industrial dynamic systems including fluid, solid, multi-body dynamics 
and beyond with SPH (smoothed particle hydrodynamics), a meshless computational method using particle discretization. 
Please check the documentation of the code at https://xiangyu-hu.github.io/SPHinXsys/.
For more information on the SPHinXsys project, please check the project website: https://www.sphinxsys.org.
For program manual and tutorials, please check https://www.sphinxsys.org/html/sphinx_index.html. 

SPHinXsys is a multi-physics, multi-resolution SPH library. 
Although it is not a standalone application itself, 
many examples designated for the specific type of applications are provided.

## Algorithm publications

The algorithms in SPHinXsys are based on the following publications:

1. Luhui Han and Xiangyu Hu, 
"SPH modeling of fluid-structure interaction", 
Journal of Hydrodynamics, 2018: 30(1):62-69.

2. Chi Zhang and Massoud Rezavand and Xiangyu Hu, 
"Dual-criteria time stepping for weakly compressible smoothed particle hydrodynamics", 
Journal of Computational Physics 404 (2020) 109135

3. Chi Zhang et al. 
"SPHinXsys: An open-source meshless, multi-resolution and multi-physics library",
Software Impacts, 6 (2020) 100033

4. Chi Zhang, Massoud Rezavand, Xiangyu Hu,
"A multi-resolution SPH method for fluid-structure interactions",
Journal of Computational Physics, in press (2021)

5. Chi Zhang, Yanji Wei, Frederic Dias, Xiangyu Hu,
"An efficient fully Lagrangian solver for modeling wave interaction with oscillating wave energy converter",
arXiv:2012.05323

6. Chi Zhang, Jianhang Wang, Massoud Rezavand, Dong Wu, Xiangyu Hu,
"An integrative smoothed particle hydrodynamics framework for modeling cardiac function",
 arXiv:2009.03759

## Software Architecture

SPHinXsys is cross-platform can be compiled and used in Windows, Linux and Apple systems.

## Installation

Here, we give the instructions for installing on Ubuntu Linux, Apple OS and Windows Visual Studio.

### Installing on Ubunutu Linux and Mac OS

0. Make sure that gcc, gfrotran, wget, git, cmake and google test are installed and updated.

1. Install Boost and TBB libraries

        $ sudo apt-get install libtbb-dev
        $ sudo apt-get install libboost-all-dev
 
    and set the environment by

        $ echo 'export TBB_HOME=/usr/lib/x86_64-linux-gnu' >> ~/.bashrc
        $ echo 'export BOOST_HOME=/usr/lib/x86_64-linux-gnu' >> ~/.bashrc

2. Install Simbody library

        LAPCK library:
        $ sudo apt-get install liblapack-dev

        optinal for visualizer:
        $ sudo apt-get install libglu1-mesa-dev freeglut3-dev mesa-common-dev
        $ sudo apt-get install libxi-dev libxmu-dev
        
        Download a release version at https://github.com/simbody/simbody/releases, for example version 3.7:
        $ wget https://github.com/simbody/simbody/archive/Simbody-3.7.tar.gz
        $ tar xvzf Simbody-3.7.tar.gz
    
        Make build and install directory, and go the build folder:
        $ mkdir $HOME/simbody-build && mkdir $HOME/simbody
        $ cd $HOME/simbody-build
        
        Configure and generate Make files:
        $ cmake $HOME/simbody-Simbody-3.7 
        -DCMAKE_INSTALL_PREFIX=$HOME/simbody 
        -DCMAKE_BUILD_TYPE=RelWithDebInfo 
        -DBUILD_VISUALIZER=on (optional set to ON if simbody visualizer is going to be used) 
        -DBUILD_STATIC_LIBRARIES=on (optional, leave it off if you don't know what are you doing)

        Bulid, test and install:
        $ make -j8
        $ ctest -j8
        $ make -j8 install
    
        Allow to be found by SPHinXsys:
        Mac:
                $ echo 'export SIMBODY_HOME=$HOME/simbody' >> ~/.bash_profile
        Linux:
                $ echo 'export SIMBODY_HOME=$HOME/simbody' >> ~/.bashrc
    
        Set environment variables:
        Mac::
                $ echo 'export DYLD_LIBRARY_PATH=$DYLD_LIBRARY_PATH:$HOME/simbody-prefix/lib' >> ~/.bash_profile
        Linux:
                $ echo 'export LD_LIBRARY_PATH=$LD_LIBRARY_PATH:$SIMBODY_HOME/lib' >> ~/.bashrc
                $ echo 'export CPLUS_INCLUDE_PATH=$CPLUS_INCLUDE_PATH:$SIMBODY_HOME/include' >> ~/.bashrc

3. Update and check environment setup before building SPHinXsys. The following commands should update the environment and report the corresponding paths.

        $ source ~/.bashrc
        $ echo $SIMBODY_HOME
        $ echo $TBB_HOME
        $ echo $BOOST_HOME

4. Build SPHinXsys

        Download the SPHinXsys from https://github.com/Xiangyu-Hu/SPHinXsys or Bitbucket if you have the link and password to the internal group repository for the newest version:
        $ git clone https://github.com/Xiangyu-Hu/SPHinXsys.git
        $ mkdir $HOME/sphinxsys-build
        $ cd $HOME/sphinxsys-build
        $ cmake /path/to/sphinxsys/source-code -DCMAKE_BUILD_TYPE=RelWithDebInfo

        You can build, test all test cases and install by
        $ make -j
        $ ctest
        
        You can play with SPHinXsys, for example run a specific test case by
        $ cd /path/to/sphinxsys-build/cases_test/test_2d_dambreak
        $ make -j 
        $ cd /bin
        $ ./test_2d_dambreak

5. Create and build your own application
  
        Create your own application in the cases_user in the source folder simply by copying the entire folder of a similar test case and rename and modify application files

        Re-run the cmake in the build folder
        $ cmake /path/to/sphinxsys/source-code -DCMAKE_BUILD_TYPE=RelWithDebInfo

        You can make and run your application
        $ cd /path/to/sphinxsys-build/cases_user/your_application_folder
        $ make -j 
        $ cd /bin
        $ ./your_application

### Installing on Ubunutu Linux using the dependency-free version

0. Note: Do not clone the submodules if you are using the default installation

1. Get all submodules, run this command in the command line of the SPHinXsys project folder

        $ git submodule update --init --recursive

2. Edit the CMake variables to define which dependency to use. Simbody and/or TBB can be built by the project. If one is not built by the project, install that dependency in the usual way as written before.

        Go to SPHinXsys/cmake/Dependency_free_settings.cmake
        Set BUILD_WITH_DEPENDENCIES to 1
        Set BUILD_WITH_SIMBODY to 1 if Simbody should be built by the project
        Set BUILD_WITH_ONETBB to 1 if TBB should be built by the project
        Set ONLY_3D to 1 if the 2D libraries and test cases are not needed. Note that Boost is still needed if this variable is set to 0
        Do not modify the other variables

3. Build the SPHinXsys project as described in the previous section

### Install on Windows Visual Studio

You can find a installation instruction video: https://youtu.be/m0p1nybM4v4, and install by the following steps: 
<<<<<<< HEAD
1. Install latest version Cmake, SmartGit (choose non-commercial option) binary and googel test.

        Install google test, we download the release version from the github reporsitory: <https://github.com/google/googletest/releases>, 
        build and install it. For this, you will extract the source and create a new build directory. 
        Using Cmake, you will configurate and generate a Visual Studio project. 
        Be sure that, in Cmake GUI, you have clicked the two options: build_shared_libs and install_gtest. 
        The install prefix you can choose the default one (in winodws program files and, in this case, you later need run Visual Studio as admistrator) or other new directory. 
        Open the generated project in Visual Studio, build all and install both for Debug and ReleaseWithDebugInfo targets. 
        Then, you need setup Windows system environment variables: GTEST_HOME with the vaule of the install prefix directory. 
        Also you need add the bin directory as new path. the dll files inside need to found when running the tests.

=======
1. Install latest version Cmake, SmartGit (choose non-commercial option) binary and make sure that google test is installed in Visual Studio.
>>>>>>> fe812532
2. Build, test and install Simbody

        Downloading from https://github.com/simbody/simbody/releases
        Unpack to source folder, like: c:\simbody-source 
        Create build folder, like: c:\simbody-build
        Use Cmake, configure with option Visual Studio 2017 x64 and then Generate the solution file for VS2017 (Note that install prefix should be a file folder not in system folder. For example : C:/simbody)
        Choose RelWithDebInfo target, Right-clicking ALL_BUILD and selecting build
        Right-clicking INSTALL and selecting build.
        Choose Debug target (this important for debug with Simbody functions) 
        Right-clicking ALL_BUILD and selecting build
        Right-clicking INSTALL and selecting build.
        Set Environment Variable (User Variables) by add an entry SIMBODY_HOME to the simbody directory.
        Add the simbody\bin path to Environmental Variable (System variables)

3. Install TBB library

        Download Binary installer, actually extract the file to the assigned folder , e.g. C:/tbb_version
        Set Environment Variable (User Variables): TBB_HOME to the tbb directory
        Set the path bin\intel64\vc14 to Environmental Variable (System variables)

4. Install Boost library

        Download binary and install boost with download from https://sourceforge.net/projects/boost/files/boost-binaries/
        NOTE that you need choose right version for your visual studio. For VS 2019 you choose msvc-14.2-64, VS2017 msvc-14.1-64
        Set Environment Variable (User Variables): BOOST_HOME to its directory
        Add the Boost library (lib64 with version) path to Environmental Variable (System variables)

5. Buidling SPHinXsys project

        Clone SPHinXsys source files to local computer using SmartGit
        Remember to create a new build directory outside of the git directory to avoid upload the project files to the         
        Use Cmake to build project file
        Configure x64 build and Generate
        After configuration, one can choose debug or release mode of the project file.
        Note that you need choose the same debug or release mode in the Visual Studio as you have chosen in Cmake.
        Otherwise, it may lead to compiling issues. 

6. Build execute able and run test cases in Visual Studio

7. Create and build your own application

        Create your own application in the cases_user in the source folder simply by copying the entire folder of a similar test case and rename and modify application files

### Build with docler

Two docker files are provided:

1. Dockerfile: C++ default docker image (x86_64 ubuntu 20.04). Every libraries are installed using debian packages (Simbody is 3.6 instead of 3.7). The docker image size is smallest and suitable for docker hub or CI/CD.

command to  build: 

docker build . -t sphinxsys:latest

command to run test:

docker run sphinxsys:latest bash scripts/runTest.sh

2. dev.Dockerfile:  development packages are all installed and simbody is downloaded and compiled in the image building process. This image is too big and can not be used for github testing. Only for local development purposes. 

command to build:

docker build . -f dev.Dockerfile -t sphinxsys:dev


additional build arguement can be added to the end of the docker build command using the following syntax: --build-arg <TAG>=<VALUE>

build_with_dependencies_source=0 : default, builds with preprecompiled dependencies
build_with_dependencies_source=1 : builds dependencies together with Sphinxsys

### How to run gpuSPHinXsys cases on CUDA enabled GPUs?
The build process for GPU cases are identical to the CPU cases on all platforms, viz. Linux, Windows and Mac OSX.
However, the following notes must be considered:

        The flag -DACTIVATE_CUDA=ON must be added to let the compiler find an installed version of CUDA. 
        CUDA 11.0 or higher has to be installed.
        Choose RelWithDebInfo mode to build.
        You need to modify the "BUILD_GPU_ARCH" from the master CMake file according to the architecture of your GPU.
        Just identify the architecture of your GPU and use the proper value of BUILD_GPU_ARCH according the the available tables like this one:
        http://arnon.dk/matching-sm-architectures-arch-and-gencode-for-various-nvidia-cards/
        Two examples are 75 for Turing and 60 for Pascal.


## Contribution

Any contribution to SPHinXsys are welcome. For this, you will do the following steps:

1. Fork the project & clone locally.
2. Create an upstream remote and sync your local copy before you branch.
3. Branch for each separate piece of work.
4. Do the work, write good commit messages, and read the CONTRIBUTING file if there is one.
5. Push to your origin repository.
6. Create a new PR in GitHub.
7. Respond to any code review feedback.

For more detailed guide, please visit
https://akrabat.com/the-beginners-guide-to-contributing-to-a-github-project/<|MERGE_RESOLUTION|>--- conflicted
+++ resolved
@@ -165,7 +165,6 @@
 ### Install on Windows Visual Studio
 
 You can find a installation instruction video: https://youtu.be/m0p1nybM4v4, and install by the following steps: 
-<<<<<<< HEAD
 1. Install latest version Cmake, SmartGit (choose non-commercial option) binary and googel test.
 
         Install google test, we download the release version from the github reporsitory: <https://github.com/google/googletest/releases>, 
@@ -177,9 +176,6 @@
         Then, you need setup Windows system environment variables: GTEST_HOME with the vaule of the install prefix directory. 
         Also you need add the bin directory as new path. the dll files inside need to found when running the tests.
 
-=======
-1. Install latest version Cmake, SmartGit (choose non-commercial option) binary and make sure that google test is installed in Visual Studio.
->>>>>>> fe812532
 2. Build, test and install Simbody
 
         Downloading from https://github.com/simbody/simbody/releases
