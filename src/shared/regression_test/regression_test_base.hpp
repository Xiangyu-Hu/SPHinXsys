--- conflicted
+++ resolved
@@ -114,13 +114,8 @@
     auto ele_ite = observe_xml_engine_.addElementToXmlDoc(element_name_);
     for (size_t i = 0; i != this->base_particles_.TotalRealParticles(); ++i)
     {
-<<<<<<< HEAD
         writeDataToXmlMemory(observe_xml_engine_, ele_ite,
-                             i, interpolated_quantities[i], this->quantity_name_);
-=======
-        xmlmemory_io_.writeDataToXmlMemory(observe_xml_engine_, element_,
-                                           element_name_, i, observed_quantities[i], this->quantity_name_);
->>>>>>> 4963a03c
+                             i, observed_quantities[i], this->quantity_name_);
     };
 };
 //=================================================================================================//
@@ -131,16 +126,9 @@
 {
     VariableType *observed_quantities = this->getObservedQuantity();
     std::string element_name_ = "Snapshot_" + std::to_string(iteration);
-<<<<<<< HEAD
     auto ele_ite = observe_xml_engine_.addElementToXmlDoc(element_name_);
     writeDataToXmlMemory(observe_xml_engine_, ele_ite,
-                         0, this->reduce_method_.exec(), this->quantity_name_);
-=======
-    SimTK::Xml::Element &element_ = observe_xml_engine_.root_element_;
-    observe_xml_engine_.addElementToXmlDoc(element_name_);
-    xmlmemory_io_.writeDataToXmlMemory(observe_xml_engine_, element_,
-                                       element_name_, 0, *observed_quantities, this->quantity_name_);
->>>>>>> 4963a03c
+                         0, *observed_quantities, this->quantity_name_);
 };
 //=================================================================================================//
 template <class ObserveMethodType>
