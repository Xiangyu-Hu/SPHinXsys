--- conflicted
+++ resolved
@@ -34,13 +34,13 @@
         split_cell_lists[i].clear();
 }
 
-CellLinkedListKernel::CellLinkedListKernel(BaseParticles &particles, const DeviceVecd &meshLowerBound, DeviceReal gridSpacing,
+CellLinkedListKernel::CellLinkedListKernel(const DeviceVecd &meshLowerBound, DeviceReal gridSpacing,
                                            const DeviceArrayi &allGridPoints, const DeviceArrayi &allCells)
-    : total_real_particles_(particles.total_real_particles_), list_data_pos_(particles.getDeviceVariableByName<DeviceVecd>("Position")),
-      list_data_Vol_(particles.getDeviceVariableByName<DeviceReal>("Volume")), mesh_lower_bound_(allocateDeviceData<DeviceVecd>(1)),
-      grid_spacing_(allocateDeviceData<DeviceReal>(1)), all_grid_points_(allocateDeviceData<DeviceArrayi>(1)),
-      all_cells_(allocateDeviceData<DeviceArrayi>(1)), index_list_(allocateDeviceData<size_t>(total_real_particles_)),
-      index_head_list_(allocateDeviceData<size_t>(VecdFoldProduct(allCells))), index_head_list_size_(VecdFoldProduct(allCells))
+    : total_real_particles_(0), list_data_pos_(nullptr),  // will be initialized at first UpdateCellLists execution
+      mesh_lower_bound_(allocateDeviceData<DeviceVecd>(1)), grid_spacing_(allocateDeviceData<DeviceReal>(1)),
+      all_grid_points_(allocateDeviceData<DeviceArrayi>(1)), all_cells_(allocateDeviceData<DeviceArrayi>(1)),
+      index_list_(nullptr), index_head_list_(allocateDeviceData<size_t>(VecdFoldProduct(allCells))),
+      index_head_list_size_(VecdFoldProduct(allCells))
 {
     copyDataToDevice(&meshLowerBound, mesh_lower_bound_, 1)
         .add(copyDataToDevice(&gridSpacing, grid_spacing_, 1))
@@ -62,8 +62,14 @@
     return std::move(copyDataToDevice(static_cast<size_t>(0), index_head_list_, index_head_list_size_));
 }
 
-execution::ExecutionEvent CellLinkedListKernel::UpdateCellLists(SPH::BaseParticles &base_particles)
-{
+execution::ExecutionEvent CellLinkedListKernel::UpdateCellLists(const SPH::BaseParticles &base_particles)
+{
+    if(!index_list_)  // initialize list data with base_particles at first execution
+    {
+        total_real_particles_ = base_particles.total_real_particles_;
+        list_data_pos_ = base_particles.getDeviceVariableByName<DeviceVecd>("Position");
+        index_list_ = allocateDeviceData<size_t>(total_real_particles_);
+    }
     auto clear_event = clearCellLists();
     auto *pos_n = base_particles.getDeviceVariableByName<DeviceVecd>("Position");
     size_t total_real_particles = base_particles.total_real_particles_;
@@ -120,17 +126,10 @@
 }
 //=================================================================================================//
 CellLinkedList::CellLinkedList(BoundingBox tentative_bounds, Real grid_spacing,
-<<<<<<< HEAD
-                               RealBody &real_body, SPHAdaptation &sph_adaptation)
-    : BaseCellLinkedList(real_body, sph_adaptation), Mesh(tentative_bounds, grid_spacing, 2),
-      device_kernel(real_body_.getBaseParticles(),
-                    hostToDeviceVecd(mesh_lower_bound_), DeviceReal(grid_spacing_),
-                    hostToDeviceArrayi(all_grid_points_), hostToDeviceArrayi(all_cells_))
-=======
                                SPHAdaptation &sph_adaptation)
     : BaseCellLinkedList(sph_adaptation), Mesh(tentative_bounds, grid_spacing, 2),
-      use_split_cell_lists_(false)
->>>>>>> 3da67d84
+      use_split_cell_lists_(false), device_kernel(hostToDeviceVecd(mesh_lower_bound_), DeviceReal(grid_spacing_),
+                                                  hostToDeviceArrayi(all_grid_points_), hostToDeviceArrayi(all_cells_))
 {
     allocateMeshDataMatrix();
     single_cell_linked_list_level_.push_back(this);
@@ -166,25 +165,12 @@
 //=================================================================================================//
 size_t *CellLinkedList::computingSequence(BaseParticles &base_particles)
 {
-    //    return computingSequence(base_particles, execution::par);
-
     StdLargeVec<Vecd> &pos = base_particles.pos_;
     StdLargeVec<size_t> &sequence = base_particles.sequence_;
     size_t total_real_particles = base_particles.total_real_particles_;
-<<<<<<< HEAD
-    particle_for(execution::ParallelPolicy(), total_real_particles, [&](size_t i)
-                 {
-                     sequence[i] = transferMeshIndexToMortonOrder(CellIndexFromPosition(pos[i]));
-                 });
-    auto p = pos[19999];
-    auto meshIndex = CellIndexFromPosition(p);
-    transferMeshIndexToMortonOrder(meshIndex);
-    return sequence.data();
-=======
     particle_for(execution::ParallelPolicy(), IndexRange(0, total_real_particles), [&](size_t i)
                  { sequence[i] = transferMeshIndexToMortonOrder(CellIndexFromPosition(pos[i])); });
-    return sequence;
->>>>>>> 3da67d84
+    return sequence.data();
 }
 //=================================================================================================//
 MultilevelCellLinkedList::MultilevelCellLinkedList(
@@ -243,16 +229,8 @@
     {
         mesh_levels_[level]->UpdateCellListData(base_particles);
     }
-<<<<<<< HEAD
-
-    if (real_body_.getUseSplitCellLists())
-    {
-        updateSplitCellLists(real_body_.getSplitCellLists());
-    }
 
     return {};
-=======
->>>>>>> 3da67d84
 }
 //=================================================================================================//
 size_t *MultilevelCellLinkedList::computingSequence(BaseParticles &base_particles)
