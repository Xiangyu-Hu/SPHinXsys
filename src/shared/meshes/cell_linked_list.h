--- conflicted
+++ resolved
@@ -64,14 +64,9 @@
 
     /** access concrete cell linked list levels*/
     virtual StdVec<CellLinkedList *> CellLinkedListLevels() = 0;
-<<<<<<< HEAD
-    /** update the cell lists */
     virtual execution::ExecutionEvent UpdateCellLists(BaseParticles &base_particles) = 0;
-=======
-    virtual void UpdateCellLists(BaseParticles &base_particles) = 0;
     virtual SplitCellLists *getSplitCellLists();
     virtual void setUseSplitCellLists();
->>>>>>> 3da67d84
     /** Insert a cell-linked_list entry to the concurrent index list. */
     virtual void insertParticleIndex(size_t particle_index, const Vecd &particle_position) = 0;
     /** Insert a cell-linked_list entry of the index and particle position pair. */
@@ -89,13 +84,13 @@
 
 class CellLinkedListKernel {
   public:
-    CellLinkedListKernel(BaseParticles& particles, const DeviceVecd &meshLowerBound, DeviceReal gridSpacing,
+    CellLinkedListKernel(const DeviceVecd &meshLowerBound, DeviceReal gridSpacing,
                          const DeviceArrayi &allGridPoints, const DeviceArrayi &allCells);
 
     ~CellLinkedListKernel();
 
     execution::ExecutionEvent clearCellLists();
-    execution::ExecutionEvent UpdateCellLists(BaseParticles &base_particles);
+    execution::ExecutionEvent UpdateCellLists(const BaseParticles &base_particles);
 
     template <typename FunctionOnEach>
     void forEachNeighbor(size_t index_i, const DeviceVecd *self_position,
@@ -113,7 +108,7 @@
                 size_t index_j = index_head_list_[linear_cell_index];
                 // Cell list ends when index_j == 0, if index_j is already zero then cell is empty.
                 while(index_j--) {  // abbreviates while(index_j != 0) { index_j -= 1; ... }
-                    function(pos_i, index_j, list_data_pos_[index_j], list_data_Vol_[index_j]);
+                    function(pos_i, index_j, list_data_pos_[index_j]);
                     index_j = index_list_[index_j];
                 }
             });
@@ -163,7 +158,6 @@
   private:
     size_t total_real_particles_;
     DeviceVecd* list_data_pos_;
-    DeviceReal* list_data_Vol_;
 
     DeviceVecd *mesh_lower_bound_;
     DeviceReal *grid_spacing_;
@@ -249,15 +243,9 @@
 
     virtual execution::ExecutionEvent UpdateCellLists(BaseParticles &base_particles) override;
     void insertParticleIndex(size_t particle_index, const Vecd &particle_position) override;
-<<<<<<< HEAD
-    void InsertListDataEntry(size_t particle_index, const Vecd &particle_position, Real volumetric) override;
-    virtual ListData findNearestListDataEntry(const Vecd &position) override { return ListData(0, Vecd::Zero(), 0); };
-    virtual size_t* computingSequence(BaseParticles &base_particles) override;
-=======
     void InsertListDataEntry(size_t particle_index, const Vecd &particle_position) override;
     virtual ListData findNearestListDataEntry(const Vecd &position) override { return ListData(0, Vecd::Zero()); }; // mocking, not implemented
-    virtual StdLargeVec<size_t> &computingSequence(BaseParticles &base_particles) override;
->>>>>>> 3da67d84
+    virtual size_t* computingSequence(BaseParticles &base_particles) override;
     virtual void tagBodyPartByCell(ConcurrentCellLists &cell_lists, std::function<bool(Vecd, Real)> &check_included) override;
     virtual void tagBoundingCells(StdVec<CellLists> &cell_data_lists, const BoundingBox &bounding_bounds, int axis) override{};
     virtual StdVec<CellLinkedList *> CellLinkedListLevels() override { return getMeshLevels(); };
