/* ------------------------------------------------------------------------- *
 *                                SPHinXsys                                  *
 * ------------------------------------------------------------------------- *
 * SPHinXsys (pronunciation: s'finksis) is an acronym from Smoothed Particle *
 * Hydrodynamics for industrial compleX systems. It provides C++ APIs for    *
 * physical accurate simulation and aims to model coupled industrial dynamic *
 * systems including fluid, solid, multi-body dynamics and beyond with SPH   *
 * (smoothed particle hydrodynamics), a meshless computational method using  *
 * particle discretization.                                                  *
 *                                                                           *
 * SPHinXsys is partially funded by German Research Foundation               *
 * (Deutsche Forschungsgemeinschaft) DFG HU1527/6-1, HU1527/10-1,            *
 *  HU1527/12-1 and HU1527/12-4.                                             *
 *                                                                           *
 * Portions copyright (c) 2017-2025 Technical University of Munich and       *
 * the authors' affiliations.                                                *
 *                                                                           *
 * Licensed under the Apache License, Version 2.0 (the "License"); you may   *
 * not use this file except in compliance with the License. You may obtain a *
 * copy of the License at http://www.apache.org/licenses/LICENSE-2.0.        *
 *                                                                           *
 * ------------------------------------------------------------------------- */
/**
 * @file 	cell_linked_list.h
 * @brief 	Here gives the classes for managing cell linked lists. This is the basic class
 * 			for building the particle configurations.
 * @details The cell linked list saves for each body a list of particles
 * 			located within the cell.
 * @author	Chi Zhang, Yongchuan and Xiangyu Hu
 */

#ifndef MESH_CELL_LINKED_LIST_H
#define MESH_CELL_LINKED_LIST_H

#include "base_mesh.hpp"
#include "execution_policy.h"
#include "neighborhood.h"

namespace SPH
{

class BaseParticles;
class Kernel;
class SPHAdaptation;
class CellLinkedList;

/**
 * @class BaseCellLinkedList
 * @brief The Abstract class for mesh cell linked list derived from BaseMeshField.
 */
class BaseCellLinkedList : public MultiLevelMeshField
{
  protected:
    BaseParticles &base_particles_;
    UniquePtrsKeeper<Entity> unique_variable_ptrs_;
    Mesh *coarsest_mesh_;
    Mesh *finest_mesh_;

  public:
    BaseCellLinkedList(BaseParticles &base_particles, SPHAdaptation &sph_adaptation,
                       BoundingBox tentative_bounds, Real Reference_grid_spacing, size_t total_levels);
    virtual ~BaseCellLinkedList();
    BaseParticles &getBaseParticles() { return base_particles_; };
    void UpdateCellLists(BaseParticles &base_particles);
    /** Insert a cell-linked_list entry to the concurrent index list. */
    virtual void insertParticleIndex(UnsignedInt particle_index, const Vecd &particle_position) = 0;
    /** Insert a cell-linked_list entry of the index and particle position pair. */
    virtual void InsertListDataEntry(UnsignedInt particle_index, const Vecd &particle_position) = 0;
    /** find the nearest list data entry */
    ListData findNearestListDataEntry(const Vecd &position);
    /** computing the sequence which indicate the order of sorted particle data */
    UnsignedInt computingSequence(Vecd &position, UnsignedInt index_i);
    /** Tag body part by cell, call by body part */
    void tagBodyPartByCell(ConcurrentCellLists &cell_lists,
                           ConcurrentIndexVector &cell_indexes,
                           std::function<bool(Vecd, Real)> &check_included);
    /** Tag domain bounding cells in an axis direction, called by domain bounding classes */
    void tagBoundingCells(StdVec<CellLists> &cell_data_lists, const BoundingBox &bounding_bounds, int axis);

    /** split algorithm */;
    template <class ExecutionPolicy, class LocalDynamicsFunction>
    void particle_for_split(const ExecutionPolicy &ex_policy, const LocalDynamicsFunction &local_dynamics_function);

    /** generalized particle search algorithm */
    template <class DynamicsRange, typename GetSearchDepth, typename GetNeighborRelation>
    void searchNeighborsByMesh(Mesh &mesh, DynamicsRange &dynamics_range, ParticleConfiguration &particle_configuration,
                               GetSearchDepth &get_search_depth, GetNeighborRelation &get_neighbor_relation);
    DiscreteVariable<UnsignedInt> *dvParticleIndex() { return dv_particle_index_; };
    DiscreteVariable<UnsignedInt> *dvCellOffset() { return dv_cell_offset_; };

<<<<<<< HEAD
    UnsignedInt TotalNumberOfCells() { return total_number_of_cells_; };
    template <typename DataType, typename... Args>
    DiscreteVariable<DataType> *registerDiscreteVariable(const std::string &name, size_t data_size, Args &&...args);

=======
>>>>>>> 78f77467
  protected:
    Kernel &kernel_;
    UnsignedInt cell_offset_list_size_;
    UnsignedInt index_list_size_; // at least number_of_cells_pluse_one_
    DiscreteVariable<UnsignedInt> *dv_particle_index_;
    DiscreteVariable<UnsignedInt> *dv_cell_offset_;
    /** using concurrent vectors due to writing conflicts when building the list */
    ConcurrentIndexVector *cell_index_lists_;
    /** non-concurrent list data rewritten for building neighbor list */
    ListDataVector *cell_data_lists_;

    void clearCellLists();
    void UpdateCellListData(BaseParticles &base_particles);
    void tagBodyPartByCellByMesh(Mesh &mesh, ConcurrentCellLists &cell_lists,
                                 ConcurrentIndexVector &cell_indexes,
                                 std::function<bool(Vecd, Real)> &check_included);
    void tagBoundingCellsByMesh(Mesh &mesh, StdVec<CellLists> &cell_data_lists,
                                const BoundingBox &bounding_bounds, int axis);
    void findNearestListDataEntryByMesh(Mesh &mesh, Real &min_distance_sqr, ListData &nearest_entry,
                                        const Vecd &position);
    /** split algorithm */;
    template <class ExecutionPolicy, class LocalDynamicsFunction>
    void particle_for_split_by_mesh(const ExecutionPolicy &ex_policy, Mesh &mesh,
                                    const LocalDynamicsFunction &local_dynamics_function);
};

class NeighborSearch : public Mesh
{
  public:
    template <class ExecutionPolicy>
    NeighborSearch(const ExecutionPolicy &ex_policy, CellLinkedList &cell_linked_list);

    template <typename FunctionOnEach>
    void forEachSearch(UnsignedInt source_index, const Vecd *source_pos,
                       const FunctionOnEach &function, int depth = 1) const;

  protected:
    UnsignedInt *particle_index_;
    UnsignedInt *cell_offset_;
};

/**
 * @class CellLinkedList
 * @brief Defining a mesh cell linked list for a body.
 * 		  The meshes for all bodies share the same global coordinates.
 */
class CellLinkedList : public BaseCellLinkedList
{
  protected:
    Mesh *mesh_;

  public:
    CellLinkedList(BoundingBox tentative_bounds, Real grid_spacing,
                   BaseParticles &base_particles, SPHAdaptation &sph_adaptation);
    ~CellLinkedList() {};
    Mesh &getMesh() { return *mesh_; };
    void insertParticleIndex(UnsignedInt particle_index, const Vecd &particle_position) override;
    void InsertListDataEntry(UnsignedInt particle_index, const Vecd &particle_position) override;

    template <class ExecutionPolicy>
    NeighborSearch createNeighborSearch(const ExecutionPolicy &ex_policy);
    UnsignedInt getCellOffsetListSize() { return cell_offset_list_size_; };
};

/**
 * @class MultilevelCellLinkedList
 * @brief Defining a multilevel mesh cell linked list for a body
 * 		  for multi-resolution particle configuration.
 */
class MultilevelCellLinkedList : public BaseCellLinkedList
{
  protected:
    Real *h_ratio_; /**< Smoothing length for each level. */
    int *level_;    /**< Mesh level for each particle. */

    /** determine mesh level from particle cutoff radius */
    inline UnsignedInt getMeshLevel(Real particle_cutoff_radius);

  public:
    MultilevelCellLinkedList(BoundingBox tentative_bounds,
                             Real reference_grid_spacing, UnsignedInt total_levels,
                             BaseParticles &base_particles, SPHAdaptation &sph_adaptation);
    virtual ~MultilevelCellLinkedList() {};
    void insertParticleIndex(UnsignedInt particle_index, const Vecd &particle_position) override;
    void InsertListDataEntry(UnsignedInt particle_index, const Vecd &particle_position) override;
};
} // namespace SPH
#endif // MESH_CELL_LINKED_LIST_H<|MERGE_RESOLUTION|>--- conflicted
+++ resolved
@@ -88,13 +88,6 @@
     DiscreteVariable<UnsignedInt> *dvParticleIndex() { return dv_particle_index_; };
     DiscreteVariable<UnsignedInt> *dvCellOffset() { return dv_cell_offset_; };
 
-<<<<<<< HEAD
-    UnsignedInt TotalNumberOfCells() { return total_number_of_cells_; };
-    template <typename DataType, typename... Args>
-    DiscreteVariable<DataType> *registerDiscreteVariable(const std::string &name, size_t data_size, Args &&...args);
-
-=======
->>>>>>> 78f77467
   protected:
     Kernel &kernel_;
     UnsignedInt cell_offset_list_size_;
