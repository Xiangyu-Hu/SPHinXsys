--- conflicted
+++ resolved
@@ -59,11 +59,7 @@
   public:
     BaseCellLinkedList(BaseParticles &base_particles, SPHAdaptation &sph_adaptation,
                        BoundingBox tentative_bounds, Real Reference_grid_spacing, size_t total_levels);
-<<<<<<< HEAD
-    virtual ~BaseCellLinkedList();
-=======
     virtual ~BaseCellLinkedList() {};
->>>>>>> 4fd3298a
     BaseParticles &getBaseParticles() { return base_particles_; };
     void UpdateCellLists(BaseParticles &base_particles);
     /** Insert a cell-linked_list entry to the concurrent index list. */
@@ -101,11 +97,7 @@
     /** using concurrent vectors due to writing conflicts when building the list */
     StdVec<ConcurrentIndexVector> cell_index_lists_;
     /** non-concurrent list data rewritten for building neighbor list */
-<<<<<<< HEAD
-    ListDataVector *cell_data_lists_;
-=======
     StdVec<ListDataVector> cell_data_lists_;
->>>>>>> 4fd3298a
 
     void clearCellLists();
     void UpdateCellListData(BaseParticles &base_particles);
