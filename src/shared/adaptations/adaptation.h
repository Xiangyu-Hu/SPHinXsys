/* ------------------------------------------------------------------------- *
 *                                SPHinXsys                                  *
 * ------------------------------------------------------------------------- *
 * SPHinXsys (pronunciation: s'finksis) is an acronym from Smoothed Particle *
 * Hydrodynamics for industrial compleX systems. It provides C++ APIs for    *
 * physical accurate simulation and aims to model coupled industrial dynamic *
 * systems including fluid, solid, multi-body dynamics and beyond with SPH   *
 * (smoothed particle hydrodynamics), a meshless computational method using  *
 * particle discretization.                                                  *
 *                                                                           *
 * SPHinXsys is partially funded by German Research Foundation               *
 * (Deutsche Forschungsgemeinschaft) DFG HU1527/6-1, HU1527/10-1,            *
 *  HU1527/12-1 and HU1527/12-4.                                             *
 *                                                                           *
 * Portions copyright (c) 2017-2023 Technical University of Munich and       *
 * the authors' affiliations.                                                *
 *                                                                           *
 * Licensed under the Apache License, Version 2.0 (the "License"); you may   *
 * not use this file except in compliance with the License. You may obtain a *
 * copy of the License at http://www.apache.org/licenses/LICENSE-2.0.        *
 *                                                                           *
 * ------------------------------------------------------------------------- */
/**
 * @file 	adaptation.h
 * @brief 	Adaptation scheme for particle in multi-resolution scenario.
 * @author	Chi Zhang and Xiangyu Hu
 */

#ifndef ADAPTATION_H
#define ADAPTATION_H

#include "base_data_package.h"
#include "base_kernel.h"
#include "base_mesh.h"
#include "sphinxsys_containers.h"

namespace SPH
{

class SPHSystem;
class Shape;
class BaseParticles;
class BodyRegionByCell;
class MultilevelLevelSet;
class BaseCellLinkedList;

/**
 * @class SPHAdaptation
 * @brief Base class for all adaptations.
 * The base class defines essential global parameters. It is also used for single-resolution method.
 * In the constructor parameter, system_refinement_ratio defines the relation between present resolution to the system reference resolution.
 * The derived classes are defined for more complex adaptations.
 */
class SPHAdaptation
{
  protected:
    Real h_spacing_ratio_;         /**< ratio of reference kernel smoothing length to particle spacing */
    Real system_refinement_ratio_; /**< ratio of system resolution to body resolution, set to 1.0 by default */
    int local_refinement_level_;   /**< refinement level respect to reference particle spacing */
    Real spacing_ref_;             /**< reference particle spacing used to determine local particle spacing */
    Real h_ref_;                   /**< reference smoothing length */
    UniquePtr<Kernel> kernel_ptr_; /**< unique pointer of kernel function owned this class */
    Real sigma0_ref_;              /**< Reference number density dependent on h_spacing_ratio_ and kernel function */
    Real spacing_min_;             /**< minimum particle spacing determined by local refinement level */
    Real Vol_min_;                 /**< minimum particle volume measure determined by local refinement level */
    Real h_ratio_max_;             /**< the ratio between the reference smoothing length to the minimum smoothing length */

  public:
    explicit SPHAdaptation(Real resolution_ref, Real h_spacing_ratio = 1.3, Real system_refinement_ratio = 1.0);
<<<<<<< HEAD
=======
    explicit SPHAdaptation(SPHSystem &sph_system, Real h_spacing_ratio = 1.3, Real system_refinement_ratio = 1.0);
>>>>>>> 8e47a934
    virtual ~SPHAdaptation() {};

    int LocalRefinementLevel() { return local_refinement_level_; };
    Real SmoothingLengthSpacingRatio() { return h_spacing_ratio_; };
    Real ReferenceSpacing() { return spacing_ref_; };
    Real MinimumSpacing() { return spacing_min_; };
    Real ReferenceSmoothingLength() { return h_ref_; };
    Real MinimumSmoothingLength() { return h_ref_ / h_ratio_max_; };
    Kernel *getKernel() { return kernel_ptr_.get(); };
    Real LatticeNumberDensity() { return sigma0_ref_; };
    Real NumberDensityScaleFactor(Real smoothing_length_ratio);
    virtual Real SmoothingLengthRatio(size_t particle_index_i) { return 1.0; };
    void resetAdaptationRatios(Real h_spacing_ratio, Real new_system_refinement_ratio = 1.0);
    virtual void initializeAdaptationVariables(BaseParticles &base_particles) {};
    Real SmoothingLengthByLevel(int level) { return h_ref_ / pow(2.0, level); };
    DiscreteVariable<Real> *AdaptiveSmoothingLength(BaseParticles &base_particles);

    virtual UniquePtr<BaseCellLinkedList> createCellLinkedList(const BoundingBox &domain_bounds, BaseParticles &base_particles);
    UniquePtr<BaseCellLinkedList> createRefinedCellLinkedList(int level, const BoundingBox &domain_bounds, BaseParticles &base_particles);
    virtual UniquePtr<MultilevelLevelSet> createLevelSet(Shape &shape, Real refinement_ratio);

    template <class MeshType, typename... Args>
    MeshType createBackGroundMesh(SPHBody &sph_body, Args &&...args);

    template <class KernelType, typename... Args>
    void resetKernel(Args &&...args)
    {
        kernel_ptr_.reset(new KernelType(h_ref_, std::forward<Args>(args)...));
        sigma0_ref_ = computeLatticeNumberDensity(Vecd());
    };

  protected:
    Real computeLatticeNumberDensity(Vec2d zero);
    Real computeLatticeNumberDensity(Vec3d zero);
    virtual Real MostRefinedSpacing(Real coarse_particle_spacing, int local_refinement_level);
    Real MostRefinedSpacingRegular(Real coarse_particle_spacing, int local_refinement_level);
};

/**
 * @class ParticleWithLocalRefinement
 * @brief Base class for particle with local refinement.
 * @details Different refinement strategies will be used in derived classes.
 */
class ParticleWithLocalRefinement : public SPHAdaptation
{
  public:
    Real *h_ratio_; /**< the ratio between reference smoothing length to variable smoothing length */
    int *level_;    /**< the mesh level of the particle */

    ParticleWithLocalRefinement(Real resolution_ref, Real h_spacing_ratio_, Real system_refinement_ratio, int local_refinement_level);
<<<<<<< HEAD
=======
    ParticleWithLocalRefinement(SPHSystem &sph_system, Real h_spacing_ratio_, Real system_refinement_ratio, int local_refinement_level);
>>>>>>> 8e47a934
    virtual ~ParticleWithLocalRefinement() {};

    virtual size_t getCellLinkedListTotalLevel();
    size_t getLevelSetTotalLevel();
    virtual Real SmoothingLengthRatio(size_t particle_index_i) override
    {
        return h_ratio_[particle_index_i];
    };

    virtual void initializeAdaptationVariables(BaseParticles &base_particles) override;
    virtual UniquePtr<BaseCellLinkedList> createCellLinkedList(const BoundingBox &domain_bounds, BaseParticles &base_particles) override;
    virtual UniquePtr<MultilevelLevelSet> createLevelSet(Shape &shape, Real refinement_ratio) override;

  protected:
    Real finest_spacing_bound_;   /**< the adaptation bound for finest particles */
    Real coarsest_spacing_bound_; /**< the adaptation bound for coarsest particles */
};

/**
 * @class ParticleRefinementByShape
 * @brief Adaptive resolutions within a SPH body according to the distance to the body surface.
 */
class ParticleRefinementByShape : public ParticleWithLocalRefinement
{
  public:
    template <typename... Args>
    ParticleRefinementByShape(Args &&...args)
        : ParticleWithLocalRefinement(std::forward<Args>(args)...){};

    virtual ~ParticleRefinementByShape() {};
    virtual Real getLocalSpacing(Shape &shape, const Vecd &position) = 0;

  protected:
    Real smoothedSpacing(const Real &measure, const Real &transition_thickness);
};

/**
 * @class ParticleRefinementNearSurface
 * @brief Adaptive resolutions within a SPH body according to the distance to the body surface.
 */
class ParticleRefinementNearSurface : public ParticleRefinementByShape
{
  public:
    template <typename... Args>
    ParticleRefinementNearSurface(Args &&...args)
        : ParticleRefinementByShape(std::forward<Args>(args)...){};
    virtual ~ParticleRefinementNearSurface() {};

    virtual Real getLocalSpacing(Shape &shape, const Vecd &position) override;
};

/**
 * @class ParticleRefinementWithinShape
 * @brief Adaptive resolutions within a SPH body according to the distance to the body surface.
 */
class ParticleRefinementWithinShape : public ParticleRefinementByShape
{
  public:
    template <typename... Args>
    ParticleRefinementWithinShape(Args &&...args)
        : ParticleRefinementByShape(std::forward<Args>(args)...){};
    virtual ~ParticleRefinementWithinShape() {};

    virtual Real getLocalSpacing(Shape &shape, const Vecd &position) override;
};
} // namespace SPH
#endif // ADAPTATION_H<|MERGE_RESOLUTION|>--- conflicted
+++ resolved
@@ -67,10 +67,7 @@
 
   public:
     explicit SPHAdaptation(Real resolution_ref, Real h_spacing_ratio = 1.3, Real system_refinement_ratio = 1.0);
-<<<<<<< HEAD
-=======
     explicit SPHAdaptation(SPHSystem &sph_system, Real h_spacing_ratio = 1.3, Real system_refinement_ratio = 1.0);
->>>>>>> 8e47a934
     virtual ~SPHAdaptation() {};
 
     int LocalRefinementLevel() { return local_refinement_level_; };
@@ -121,10 +118,6 @@
     int *level_;    /**< the mesh level of the particle */
 
     ParticleWithLocalRefinement(Real resolution_ref, Real h_spacing_ratio_, Real system_refinement_ratio, int local_refinement_level);
-<<<<<<< HEAD
-=======
-    ParticleWithLocalRefinement(SPHSystem &sph_system, Real h_spacing_ratio_, Real system_refinement_ratio, int local_refinement_level);
->>>>>>> 8e47a934
     virtual ~ParticleWithLocalRefinement() {};
 
     virtual size_t getCellLinkedListTotalLevel();
