/* ------------------------------------------------------------------------- *
 *                                SPHinXsys                                  *
 * ------------------------------------------------------------------------- *
 * SPHinXsys (pronunciation: s'finksis) is an acronym from Smoothed Particle *
 * Hydrodynamics for industrial compleX systems. It provides C++ APIs for    *
 * physical accurate simulation and aims to model coupled industrial dynamic *
 * systems including fluid, solid, multi-body dynamics and beyond with SPH   *
 * (smoothed particle hydrodynamics), a meshless computational method using  *
 * particle discretization.                                                  *
 *                                                                           *
 * SPHinXsys is partially funded by German Research Foundation               *
 * (Deutsche Forschungsgemeinschaft) DFG HU1527/6-1, HU1527/10-1,            *
 *  HU1527/12-1 and HU1527/12-4.                                             *
 *                                                                           *
 * Portions copyright (c) 2017-2025 Technical University of Munich and       *
 * the authors' affiliations.                                                *
 *                                                                           *
 * Licensed under the Apache License, Version 2.0 (the "License"); you may   *
 * not use this file except in compliance with the License. You may obtain a *
 * copy of the License at http://www.apache.org/licenses/LICENSE-2.0.        *
 *                                                                           *
 * ------------------------------------------------------------------------- */
/**
 * @file neighbor_method.h
 * @brief TBD
 * @author Xiangyu Hu
 */

#ifndef NEIGHBOR_METHOD_H
#define NEIGHBOR_METHOD_H

#include "adaptation.h"
#include "kernel_tabulated_ck.h"
#include "sphinxsys_containers.h"

namespace SPH
{
class BodyPartitionSpatial;

template <typename...>
class NeighborMethod;

template <>
class NeighborMethod<Base>
{
  public:
    NeighborMethod(SharedPtr<Kernel> base_kernel) : base_kernel_(base_kernel) {};

    class SmoothingKernel : public KernelTabulatedCK
    {
      public:
        SmoothingKernel(NeighborMethod<Base> &encloser) : KernelTabulatedCK(*encloser.base_kernel_) {};

      protected:
        inline Real W(const Real &inv_h_squared, const Vec2d &displacement, const Real &inv_h) const;
        inline Real W(const Real &inv_h_cubed, const Vec3d &displacement, const Real &inv_h) const;
        inline Real dW(const Real &inv_h_cubed, const Vec2d &displacement, const Real &inv_h) const;
        inline Real dW(const Real &inv_h_fourth, const Vec3d &displacement, const Real &inv_h) const;
        inline Real d2W(const Real &inv_h_fourth, const Vec2d &displacement, const Real &inv_h) const;
        inline Real d2W(const Real &inv_h_fifth, const Vec3d &displacement, const Real &inv_h) const;
    };

  protected:
    SharedPtr<Kernel> base_kernel_;
};

template <>
class NeighborMethod<SPHAdaptation, SPHAdaptation> : public NeighborMethod<Base>
{
  public:
    template <typename SourceIdentifier, typename TargetIdentifier>
<<<<<<< HEAD
    NeighborMethod(SourceIdentifier &source_identifier, TargetIdentifier &target_identifier);
    NeighborMethod(Kernel &base_kernel, Real h, Real search_increment);
    Real CutOffRadius() const { return base_kernel_->KernelSize() / inv_h_; }

    class SmoothingKernel : public NeighborMethod<Base>::SmoothingKernel
=======
    NeighborMethod(SourceIdentifier &source_identifier, TargetIdentifier &target_identifier)
        : NeighborMethod<Base>(source_identifier.getSPHAdaptation().getKernelPtr())
    {
        Real source_h = source_identifier.getSPHAdaptation().ReferenceSmoothingLength();
        Real target_h = target_identifier.getSPHAdaptation().ReferenceSmoothingLength();
        inv_h_ = 1.0 / SMAX(source_h, target_h);
        search_depth_ = static_cast<int>(std::ceil((source_h - Eps) / target_h));
        search_box_ = BoundingBoxi(Arrayi::Constant(search_depth_));
    }

    NeighborMethod(SharedPtr<Kernel> base_kernel, Real h, Real search_increment)
        : NeighborMethod<Base>(base_kernel), inv_h_(1.0 / h),
          search_depth_(static_cast<int>(std::ceil((h - Eps) / search_increment))),
          search_box_(BoundingBoxi(Arrayi::Constant(search_depth_))) {}

    class SmoothingKernel : public KernelTabulatedCK
>>>>>>> e2baf1ff
    {
        using BaseKernel = NeighborMethod<Base>::SmoothingKernel;
        Real inv_h_, inv_h_squared_, inv_h_cubed_, inv_h_fourth_, inv_h_fifth_;

      public:
        template <class ExecutionPolicy, class EncloserType>
<<<<<<< HEAD
        SmoothingKernel(const ExecutionPolicy &ex_policy, EncloserType &encloser);
        inline Real W(const Vec2d &displacement, UnsignedInt, UnsignedInt) const;
        inline Real W(const Vec3d &displacement, UnsignedInt, UnsignedInt) const;
        inline Real dW(const Vec2d &displacement, UnsignedInt, UnsignedInt) const;
        inline Real dW(const Vec3d &displacement, UnsignedInt, UnsignedInt) const;
        inline Real d2W(const Vec2d &displacement, UnsignedInt, UnsignedInt) const;
        inline Real d2W(const Vec3d &displacement, UnsignedInt, UnsignedInt) const;
=======
        SmoothingKernel(const ExecutionPolicy &ex_policy, EncloserType &encloser)
            : KernelTabulatedCK(*encloser.base_kernel_),
              inv_h_(encloser.inv_h_), inv_h_squared_(inv_h_ * inv_h_),
              inv_h_cubed_(inv_h_squared_ * inv_h_), inv_h_fourth_(inv_h_cubed_ * inv_h_),
              inv_h_fifth_(inv_h_fourth_ * inv_h_){};

        inline Real W(const Vecd &displacement) const
        {
            return Factor(displacement) * normalized_W((displacement * inv_h_).norm());
        };

        inline Real dW(const Vecd &displacement) const
        {
            return GradientFactor(displacement) * normalized_dW((displacement * inv_h_).norm());
        };

        inline Real d2W(const Vecd &displacement) const
        {
            return Gradient2Factor(displacement) * normalized_d2W((displacement * inv_h_).norm());
        };

        Real CutOffRadius() const { return kernel_size_ / inv_h_; }

      protected:
        inline Real Factor(const Vec2d &) const { return inv_h_squared_ * dimension_factor_2D_; };
        inline Real Factor(const Vec3d &) const { return inv_h_cubed_ * dimension_factor_3D_; };
        inline Real GradientFactor(const Vec2d &) const { return inv_h_cubed_ * dimension_factor_2D_; };
        inline Real GradientFactor(const Vec3d &) const { return inv_h_fourth_ * dimension_factor_3D_; };
        inline Real Gradient2Factor(const Vec2d &) const { return inv_h_fourth_ * dimension_factor_2D_; };
        inline Real Gradient2Factor(const Vec3d &) const { return inv_h_fifth_ * dimension_factor_3D_; };
>>>>>>> e2baf1ff
    };

    class NeighborCriterion
    {
        Vecd *source_pos_;
        Vecd *target_pos_;
        Real kernel_size_squared_, inv_h_;

      public:
        template <class ExecutionPolicy, class EncloserType>
        NeighborCriterion(const ExecutionPolicy &ex_policy, EncloserType &encloser,
                          DiscreteVariable<Vecd> *dv_source_pos, DiscreteVariable<Vecd> *dv_target_pos);
        inline bool operator()(UnsignedInt i, UnsignedInt j) const;
    };

    class ReverseNeighborCriterion
    {
      public:
        template <class ExecutionPolicy, class EncloserType>
        ReverseNeighborCriterion(const ExecutionPolicy &ex_policy, EncloserType &encloser){};

        inline bool operator()(UnsignedInt i, UnsignedInt j) const { return true; };
    };

    class SmoothingRatio
    {
      public:
        template <class ExecutionPolicy, class EncloserType>
        SmoothingRatio(const ExecutionPolicy &ex_policy, EncloserType &encloser){};

        inline Real operator()(UnsignedInt i) const { return 1.0; };
    };

    class SearchBox
    {
      public:
        template <class ExecutionPolicy, class EncloserType>
        SearchBox(const ExecutionPolicy &ex_policy, EncloserType &encloser);
        inline BoundingBoxi operator()(UnsignedInt i) const { return search_box_; };

      private:
        BoundingBoxi search_box_;
    };

  protected:
    Real inv_h_;
    int search_depth_;
    BoundingBoxi search_box_; /**< Search depth for neighbor search. */
};

template <>
class NeighborMethod<AdaptiveSmoothingLength, AdaptiveSmoothingLength> : public NeighborMethod<Base>
{
  public:
    template <typename SourceIdentifier, typename TargetIdentifier>
    NeighborMethod(SourceIdentifier &source_identifier, TargetIdentifier &target_identifier);

    class SmoothingKernel : public NeighborMethod<Base>::SmoothingKernel
    {
        using BaseKernel = NeighborMethod<Base>::SmoothingKernel;

      public:
        template <class ExecutionPolicy, class EncloserType>
        SmoothingKernel(const ExecutionPolicy &ex_policy, EncloserType &encloser);
        inline Real W(const Vec2d &displacement, UnsignedInt i, UnsignedInt j) const;
        inline Real W(const Vec3d &displacement, UnsignedInt i, UnsignedInt j) const;
        inline Real dW(const Vec2d &displacement, UnsignedInt i, UnsignedInt j) const;
        inline Real dW(const Vec3d &displacement, UnsignedInt i, UnsignedInt j) const;
        inline Real d2W(const Vec2d &displacement, UnsignedInt i, UnsignedInt j) const;
        inline Real d2W(const Vec3d &displacement, UnsignedInt i, UnsignedInt j) const;

      protected:
        Real src_inv_h_ref_, tar_inv_h_ref_;
        Real *src_h_ratio_, *tar_h_ratio_;

        inline Real invH(UnsignedInt i, UnsignedInt j) const;
    };

  protected:
    Real h_ref_;
    DiscreteVariable<Vecd> *dv_src_h_ratio_, *dv_tar_h_ratio_;
};
} // namespace SPH
#endif // NEIGHBOR_METHOD_H<|MERGE_RESOLUTION|>--- conflicted
+++ resolved
@@ -69,13 +69,6 @@
 {
   public:
     template <typename SourceIdentifier, typename TargetIdentifier>
-<<<<<<< HEAD
-    NeighborMethod(SourceIdentifier &source_identifier, TargetIdentifier &target_identifier);
-    NeighborMethod(Kernel &base_kernel, Real h, Real search_increment);
-    Real CutOffRadius() const { return base_kernel_->KernelSize() / inv_h_; }
-
-    class SmoothingKernel : public NeighborMethod<Base>::SmoothingKernel
-=======
     NeighborMethod(SourceIdentifier &source_identifier, TargetIdentifier &target_identifier)
         : NeighborMethod<Base>(source_identifier.getSPHAdaptation().getKernelPtr())
     {
@@ -92,14 +85,11 @@
           search_box_(BoundingBoxi(Arrayi::Constant(search_depth_))) {}
 
     class SmoothingKernel : public KernelTabulatedCK
->>>>>>> e2baf1ff
     {
-        using BaseKernel = NeighborMethod<Base>::SmoothingKernel;
         Real inv_h_, inv_h_squared_, inv_h_cubed_, inv_h_fourth_, inv_h_fifth_;
 
       public:
         template <class ExecutionPolicy, class EncloserType>
-<<<<<<< HEAD
         SmoothingKernel(const ExecutionPolicy &ex_policy, EncloserType &encloser);
         inline Real W(const Vec2d &displacement, UnsignedInt, UnsignedInt) const;
         inline Real W(const Vec3d &displacement, UnsignedInt, UnsignedInt) const;
@@ -107,38 +97,6 @@
         inline Real dW(const Vec3d &displacement, UnsignedInt, UnsignedInt) const;
         inline Real d2W(const Vec2d &displacement, UnsignedInt, UnsignedInt) const;
         inline Real d2W(const Vec3d &displacement, UnsignedInt, UnsignedInt) const;
-=======
-        SmoothingKernel(const ExecutionPolicy &ex_policy, EncloserType &encloser)
-            : KernelTabulatedCK(*encloser.base_kernel_),
-              inv_h_(encloser.inv_h_), inv_h_squared_(inv_h_ * inv_h_),
-              inv_h_cubed_(inv_h_squared_ * inv_h_), inv_h_fourth_(inv_h_cubed_ * inv_h_),
-              inv_h_fifth_(inv_h_fourth_ * inv_h_){};
-
-        inline Real W(const Vecd &displacement) const
-        {
-            return Factor(displacement) * normalized_W((displacement * inv_h_).norm());
-        };
-
-        inline Real dW(const Vecd &displacement) const
-        {
-            return GradientFactor(displacement) * normalized_dW((displacement * inv_h_).norm());
-        };
-
-        inline Real d2W(const Vecd &displacement) const
-        {
-            return Gradient2Factor(displacement) * normalized_d2W((displacement * inv_h_).norm());
-        };
-
-        Real CutOffRadius() const { return kernel_size_ / inv_h_; }
-
-      protected:
-        inline Real Factor(const Vec2d &) const { return inv_h_squared_ * dimension_factor_2D_; };
-        inline Real Factor(const Vec3d &) const { return inv_h_cubed_ * dimension_factor_3D_; };
-        inline Real GradientFactor(const Vec2d &) const { return inv_h_cubed_ * dimension_factor_2D_; };
-        inline Real GradientFactor(const Vec3d &) const { return inv_h_fourth_ * dimension_factor_3D_; };
-        inline Real Gradient2Factor(const Vec2d &) const { return inv_h_fourth_ * dimension_factor_2D_; };
-        inline Real Gradient2Factor(const Vec3d &) const { return inv_h_fifth_ * dimension_factor_3D_; };
->>>>>>> e2baf1ff
     };
 
     class NeighborCriterion
