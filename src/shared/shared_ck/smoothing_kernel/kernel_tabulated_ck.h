--- conflicted
+++ resolved
@@ -157,12 +157,8 @@
     Real CutOffRadiusSqr() const { return rc_ref_sqr_; };
     Real KernelSize() const { return kernel_size_; };
 
-<<<<<<< HEAD
     Real CutOffRadius(Real h_ratio) const { return rc_ref_ / h_ratio; };
 
-  private:
-    Real inv_h_, rc_ref_, rc_ref_sqr_;
-=======
     inline Real DimensionFactor(const Real &) const { return dimension_factor_1D_; };
     inline Real DimensionFactor(const Vec2d &) const { return dimension_factor_2D_; };
     inline Real DimensionFactor(const Vec3d &) const { return dimension_factor_3D_; };
@@ -182,7 +178,6 @@
     
     private:
     Real inv_h_, rc_ref_, rc_ref_sqr_, kernel_size_;
->>>>>>> 5a09d01e
     Real factor_W_1D_, factor_W_2D_, factor_W_3D_;
     Real factor_dW_1D_, factor_dW_2D_, factor_dW_3D_;
     Real factor_d2W_1D_, factor_d2W_2D_, factor_d2W_3D_;
