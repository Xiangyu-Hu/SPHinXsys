--- conflicted
+++ resolved
@@ -214,7 +214,7 @@
     };
 
   protected:
-    StdLargeVec<Matd> &B_;
+    Matd *B_;
 };
 
 class LinearGradientCorrectionWithBulkScope : public KernelCorrection
@@ -230,18 +230,42 @@
         return within_scope_(index_j) ? B_[index_j] : B_[index_i];
     };
 
+    Matd operator()(size_t index_i, size_t index_j)
+    {
+        return B_[index_i];
+    };
+
     Matd operator()(size_t index_i)
     {
         return B_[index_i];
     };
 
   protected:
-<<<<<<< HEAD
-    StdLargeVec<Matd> &B_;
+    Matd *B_;
     BulkParticles within_scope_;
-=======
+};
+
+class LinearGradientCorrectionWithBulkScope : public KernelCorrection
+{
+  public:
+    LinearGradientCorrectionWithBulkScope(BaseParticles *particles)
+        : KernelCorrection(),
+          B_(*particles->getVariableDataByName<Matd>("LinearGradientCorrectionMatrix")),
+          within_scope_(particles){};
+
+    Matd operator()(size_t index_j, size_t index_i)
+    {
+        return within_scope_(index_j) ? B_[index_j] : B_[index_i];
+    };
+
+    Matd operator()(size_t index_i)
+    {
+        return B_[index_i];
+    };
+
+  protected:
     Matd *B_;
->>>>>>> 00815cb5
+    BulkParticles within_scope_;
 };
 
 class SingleResolution
