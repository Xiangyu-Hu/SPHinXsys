--- conflicted
+++ resolved
@@ -104,19 +104,12 @@
 class RelaxationAccelerationInnerWithLevelSetCorrection : public RelaxationAccelerationInner
 {
   public:
-<<<<<<< HEAD
     explicit RelaxationAccelerationInnerWithLevelSetCorrection(BaseInnerRelation &inner_relation);
-=======
-    explicit RelaxationAccelerationInnerWithLevelSetCorrection(
-             BaseInnerRelation &inner_relation);
->>>>>>> c526dff7
     virtual ~RelaxationAccelerationInnerWithLevelSetCorrection(){};
 
     inline void interaction(size_t index_i, Real dt = 0.0)
     {
         RelaxationAccelerationInner::interaction(index_i, dt);
-<<<<<<< HEAD
-
         Real phi = level_set_shape_->findSignedDistance(pos_[index_i]);
         Real overlap = level_set_shape_->computeKernelIntegral(pos_[index_i], 
                        sph_adaptation_->SmoothingLengthRatio(index_i));
@@ -133,10 +126,6 @@
         //};
         acc_[index_i] -= 2.0 * level_set_shape_->computeKernelGradientIntegral(pos_[index_i],
                 sph_adaptation_->SmoothingLengthRatio(index_i)) * (1 + overlap);
-=======
-        acc_[index_i] -= 2.0 * level_set_shape_->computeKernelGradientIntegral(
-                         pos_[index_i], sph_adaptation_->SmoothingLengthRatio(index_i));
->>>>>>> c526dff7
     };
 
   protected:
@@ -379,7 +368,6 @@
     inline void interaction(size_t index_i, Real dt = 0.0)
     {
         RelaxationAccelerationComplex::interaction(index_i, dt);
-<<<<<<< HEAD
         Real phi = level_set_shape_->findSignedDistance(pos_[index_i]);
         Real overlap = level_set_shape_->computeKernelIntegral(pos_[index_i], 
                        sph_adaptation_->SmoothingLengthRatio(index_i));
@@ -393,11 +381,6 @@
             acc_[index_i] -= 2.0 * level_set_shape_->computeKernelGradientIntegral(
                          pos_[index_i], sph_adaptation_->SmoothingLengthRatio(index_i)) * (1 - overlap);
         };
-=======
-
-        acc_[index_i] -= 2.0 * level_set_shape_->computeKernelGradientIntegral(
-                         pos_[index_i], sph_adaptation_->SmoothingLengthRatio(index_i));
->>>>>>> c526dff7
     };
 
   protected:
