/**
 * @file 	reaction_dynamics.hpp
 * @author	Chi Zhang and Xiangyu Hu
 */

#ifndef REACTION_DYNAMICS_HPP
#define REACTION_DYNAMICS_HPP

#include "reaction_dynamics.h"

namespace SPH
{
//=================================================================================================//
template <class ReactionModelType>
BaseReactionRelaxation<ReactionModelType>::
    BaseReactionRelaxation(SPHBody &sph_body, ReactionModelType &reaction_model)
<<<<<<< HEAD
    : LocalDynamics(sph_body), DataDelegateSimple(sph_body),
      reaction_model_(reaction_model)
=======
    : LocalDynamics(sph_body), DataDelegateSimple(sph_body), reaction_model_(reaction_model)
>>>>>>> 6aca5d0a
{
    ReactiveSpeciesNames &species_names = reaction_model.getSpeciesNames();
    for (size_t k = 0; k != NumReactiveSpecies; ++k)
    {
        reactive_species_.push_back(this->particles_->template registerSharedVariable<Real>(species_names[k]));
    }
}
//=================================================================================================//
template <class ReactionModelType>
void BaseReactionRelaxation<ReactionModelType>::
    loadLocalSpecies(LocalSpecies &local_species, size_t index_i)
{
    for (size_t k = 0; k != NumReactiveSpecies; ++k)
    {
        local_species[k] = reactive_species_[k][index_i];
    }
}
//=================================================================================================//
template <class ReactionModelType>
void BaseReactionRelaxation<ReactionModelType>::
    applyGlobalSpecies(LocalSpecies &local_species, size_t index_i)
{
    for (size_t k = 0; k != NumReactiveSpecies; ++k)
    {
        reactive_species_[k][index_i] = local_species[k];
    }
}
//=================================================================================================//
template <class ReactionModelType>
Real BaseReactionRelaxation<ReactionModelType>::UpdateReactionSpecies::
operator()(Real input, Real production_rate, Real loss_rate, Real dt) const
{
    Real alpha = exp(-loss_rate * dt);
    return input * alpha + production_rate * (1.0 - alpha) / (loss_rate + TinyReal);
}
//=================================================================================================//
template <class ReactionModelType>
void BaseReactionRelaxation<ReactionModelType>::advanceForwardStep(size_t index_i, Real dt)
{
    LocalSpecies local_species;
    loadLocalSpecies(local_species, index_i);
    for (size_t k = 0; k != NumReactiveSpecies; ++k)
    {
        Real production_rate = reaction_model_.get_production_rates_[k](local_species);
        Real loss_rate = reaction_model_.get_loss_rates_[k](local_species);
        local_species[k] = update_reaction_species_(local_species[k], production_rate, loss_rate, dt);
    }
    applyGlobalSpecies(local_species, index_i);
}
//=================================================================================================//
template <class ReactionModelType>
void BaseReactionRelaxation<ReactionModelType>::advanceBackwardStep(size_t index_i, Real dt)
{
    LocalSpecies local_species;
    loadLocalSpecies(local_species, index_i);
    for (size_t k = NumReactiveSpecies; k != 0; --k)
    {
        size_t m = k - 1;
        Real production_rate = reaction_model_.get_production_rates_[m](local_species);
        Real loss_rate = reaction_model_.get_loss_rates_[m](local_species);
        local_species[m] = update_reaction_species_(local_species[m], production_rate, loss_rate, dt);
    }
    applyGlobalSpecies(local_species, index_i);
}
//=================================================================================================//
} // namespace SPH
#endif // REACTION_DYNAMICS_HPP<|MERGE_RESOLUTION|>--- conflicted
+++ resolved
@@ -14,12 +14,7 @@
 template <class ReactionModelType>
 BaseReactionRelaxation<ReactionModelType>::
     BaseReactionRelaxation(SPHBody &sph_body, ReactionModelType &reaction_model)
-<<<<<<< HEAD
-    : LocalDynamics(sph_body), DataDelegateSimple(sph_body),
-      reaction_model_(reaction_model)
-=======
     : LocalDynamics(sph_body), DataDelegateSimple(sph_body), reaction_model_(reaction_model)
->>>>>>> 6aca5d0a
 {
     ReactiveSpeciesNames &species_names = reaction_model.getSpeciesNames();
     for (size_t k = 0; k != NumReactiveSpecies; ++k)
