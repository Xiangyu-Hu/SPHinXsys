/* ------------------------------------------------------------------------- *
 *                                SPHinXsys                                  *
 * ------------------------------------------------------------------------- *
 * SPHinXsys (pronunciation: s'finksis) is an acronym from Smoothed Particle *
 * Hydrodynamics for industrial compleX systems. It provides C++ APIs for    *
 * physical accurate simulation and aims to model coupled industrial dynamic *
 * systems including fluid, solid, multi-body dynamics and beyond with SPH   *
 * (smoothed particle hydrodynamics), a meshless computational method using  *
 * particle discretization.                                                  *
 *                                                                           *
 * SPHinXsys is partially funded by German Research Foundation               *
 * (Deutsche Forschungsgemeinschaft) DFG HU1527/6-1, HU1527/10-1,            *
 *  HU1527/12-1 and HU1527/12-4.                                             *
 *                                                                           *
 * Portions copyright (c) 2017-2023 Technical University of Munich and       *
 * the authors' affiliations.                                                *
 *                                                                           *
 * Licensed under the Apache License, Version 2.0 (the "License"); you may   *
 * not use this file except in compliance with the License. You may obtain a *
 * copy of the License at http://www.apache.org/licenses/LICENSE-2.0.        *
 *                                                                           *
 * ------------------------------------------------------------------------- */
/**
 * @file 	general_reduce.h
 * @brief TBD
 * @author	Chi Zhang and Xiangyu Hu
 */

#ifndef GENERAL_REDUCE_H
#define GENERAL_REDUCE_H

#include "base_general_dynamics.h"
#include <limits>

namespace SPH
{
/**
 * @class VariableNorm
 * @brief  obtained the maximum norm of a variable
 */
template <typename DataType, typename NormType, class DynamicsIdentifier = SPHBody>
class VariableNorm : public BaseLocalDynamicsReduce<NormType, DynamicsIdentifier>,
                     public GeneralDataDelegateSimple
{
  public:
    VariableNorm(DynamicsIdentifier &identifier, const std::string &variable_name)
        : BaseLocalDynamicsReduce<NormType, DynamicsIdentifier>(identifier),
          GeneralDataDelegateSimple(identifier.getSPHBody()),
          variable_(*particles_->getVariableByName<DataType>(variable_name)){};
    virtual ~VariableNorm(){};
    virtual Real outputResult(Real reduced_value) override { return std::sqrt(reduced_value); }
    Real reduce(size_t index_i, Real dt = 0.0) { return getSquaredNorm(variable_[index_i]); };

  protected:
    StdLargeVec<DataType> &variable_;

    template <typename Datatype>
    Real getSquaredNorm(const Datatype &variable) { return variable.squaredNorm(); };

    Real getSquaredNorm(const Real &variable) { return variable * variable; };
};

/**
 * @class VelocityBoundCheck
 * @brief  check whether particle velocity within a given bound
 */
class VelocityBoundCheck : public LocalDynamicsReduce<ReduceOR>,
                           public GeneralDataDelegateSimple
{
  protected:
    StdLargeVec<Vecd> &vel_;
    Real velocity_bound_;

  public:
    VelocityBoundCheck(SPHBody &sph_body, Real velocity_bound);
    virtual ~VelocityBoundCheck(){};

    bool reduce(size_t index_i, Real dt = 0.0);
};

/**
 * @class 	UpperFrontInAxisDirection
 * @brief 	Get the upper front in an axis direction for a body or body part
 */
template <class DynamicsIdentifier>
class UpperFrontInAxisDirection : public BaseLocalDynamicsReduce<ReduceMax, DynamicsIdentifier>,
                                  public GeneralDataDelegateSimple
{
  protected:
    int axis_;
    StdLargeVec<Vecd> &pos_;

  public:
    explicit UpperFrontInAxisDirection(DynamicsIdentifier &identifier, const std::string &name, int axis = lastAxis)
<<<<<<< HEAD
        : BaseLocalDynamicsReduce<ReduceMax, BodyPartByCell>(identifier),
          GeneralDataDelegateSimple(identifier.getSPHBody()), axis_(axis),
          pos_(*particles_->template getVariableByName<Vecd>("Position"))
=======
        : BaseLocalDynamicsReduce<ReduceMax, DynamicsIdentifier>(identifier),
          GeneralDataDelegateSimple(identifier.getSPHBody()), axis_(axis), pos_(particles_->pos_)
>>>>>>> fa14df82
    {
        this->quantity_name_ = name;
    }
    virtual ~UpperFrontInAxisDirection(){};

    Real reduce(size_t index_i, Real dt = 0.0) { return pos_[index_i][axis_]; };
};

/**
 * @class MaximumSpeed
 * @brief Get the maximum particle speed in a SPH body
 */
class MaximumSpeed : public LocalDynamicsReduce<ReduceMax>,
                     public GeneralDataDelegateSimple
{
  protected:
    StdLargeVec<Vecd> &vel_;

  public:
    explicit MaximumSpeed(SPHBody &sph_body);
    virtual ~MaximumSpeed(){};

    Real reduce(size_t index_i, Real dt = 0.0);
};

/**
 * @class	PositionLowerBound
 * @brief	the lower bound of a body by reduced particle positions.
 * 			TODO: a test using this method
 */
class PositionLowerBound : public LocalDynamicsReduce<ReduceLowerBound>,
                           public GeneralDataDelegateSimple
{
  protected:
    StdLargeVec<Vecd> &pos_;

  public:
    explicit PositionLowerBound(SPHBody &sph_body);
    virtual ~PositionLowerBound(){};

    Vecd reduce(size_t index_i, Real dt = 0.0);
};

/**
 * @class	PositionUpperBound
 * @brief	the upper bound of a body by reduced particle positions.
 * 			TODO: a test using this method
 */
class PositionUpperBound : public LocalDynamicsReduce<ReduceUpperBound>,
                           public GeneralDataDelegateSimple
{
  protected:
    StdLargeVec<Vecd> &pos_;

  public:
    explicit PositionUpperBound(SPHBody &sph_body);
    virtual ~PositionUpperBound(){};

    Vecd reduce(size_t index_i, Real dt = 0.0);
};

/**
 * @class QuantitySummation
 * @brief Compute the summation of  a particle variable in a body
 */
template <typename DataType, class DynamicsIdentifier = SPHBody>
class QuantitySummation : public BaseLocalDynamicsReduce<ReduceSum<DataType>, DynamicsIdentifier>,
                          public GeneralDataDelegateSimple
{
  public:
    explicit QuantitySummation(DynamicsIdentifier &identifier, const std::string &variable_name)
        : BaseLocalDynamicsReduce<ReduceSum<DataType>, DynamicsIdentifier>(identifier),
          GeneralDataDelegateSimple(identifier.getSPHBody()),
          variable_(*this->particles_->template getVariableByName<DataType>(variable_name))
    {
        this->quantity_name_ = "Total" + variable_name;
    };
    virtual ~QuantitySummation(){};

    DataType reduce(size_t index_i, Real dt = 0.0)
    {
        return variable_[index_i];
    };

  protected:
    StdLargeVec<DataType> &variable_;
};

/**
 * @class QuantityMoment
 * @brief Compute the moment of a body
 */
template <typename DataType, class DynamicsIdentifier>
class QuantityMoment : public QuantitySummation<DataType, DynamicsIdentifier>
{
  protected:
    StdLargeVec<Real> &mass_;

  public:
    explicit QuantityMoment(DynamicsIdentifier &identifier, const std::string &variable_name)
        : QuantitySummation<DataType, DynamicsIdentifier>(identifier, variable_name),
          mass_(*this->particles_->template getVariableByName<Real>("Mass"))
    {
        this->quantity_name_ = variable_name + "Moment";
    };
    virtual ~QuantityMoment(){};

    DataType reduce(size_t index_i, Real dt = 0.0)
    {
        return mass_[index_i] * this->variable_[index_i];
    };
};

class TotalKineticEnergy
    : public LocalDynamicsReduce<ReduceSum<Real>>,
      public GeneralDataDelegateSimple
{
  protected:
    StdLargeVec<Real> &mass_;
    StdLargeVec<Vecd> &vel_;

  public:
    explicit TotalKineticEnergy(SPHBody &sph_body);
    virtual ~TotalKineticEnergy(){};
    Real reduce(size_t index_i, Real dt = 0.0);
};

class TotalMechanicalEnergy : public TotalKineticEnergy
{
  protected:
    Gravity &gravity_;
    StdLargeVec<Vecd> &pos_;

  public:
    explicit TotalMechanicalEnergy(SPHBody &sph_body, Gravity &gravity);
    virtual ~TotalMechanicalEnergy(){};
    Real reduce(size_t index_i, Real dt = 0.0);
};

} // namespace SPH
#endif // GENERAL_REDUCE_H<|MERGE_RESOLUTION|>--- conflicted
+++ resolved
@@ -92,14 +92,9 @@
 
   public:
     explicit UpperFrontInAxisDirection(DynamicsIdentifier &identifier, const std::string &name, int axis = lastAxis)
-<<<<<<< HEAD
-        : BaseLocalDynamicsReduce<ReduceMax, BodyPartByCell>(identifier),
+        : BaseLocalDynamicsReduce<ReduceMax, DynamicsIdentifier>(identifier),
           GeneralDataDelegateSimple(identifier.getSPHBody()), axis_(axis),
           pos_(*particles_->template getVariableByName<Vecd>("Position"))
-=======
-        : BaseLocalDynamicsReduce<ReduceMax, DynamicsIdentifier>(identifier),
-          GeneralDataDelegateSimple(identifier.getSPHBody()), axis_(axis), pos_(particles_->pos_)
->>>>>>> fa14df82
     {
         this->quantity_name_ = name;
     }
