--- conflicted
+++ resolved
@@ -35,303 +35,9 @@
 #include "external_force.h"
 
 #include <limits>
-#include <tuple>
 
 namespace SPH
 {
-<<<<<<< HEAD
-	typedef DataDelegateSimple<BaseParticles> GeneralDataDelegateSimple;
-	typedef DataDelegateInner<BaseParticles> GeneralDataDelegateInner;
-	typedef DataDelegateContact<BaseParticles, BaseParticles, DataDelegateEmptyBase>
-		GeneralDataDelegateContact;
-
-	/**
-	 * @class BaseTimeStepInitialization
-	 * @brief base class for time step initialization.
-	 */
-	class BaseTimeStepInitialization : public LocalDynamics
-	{
-	private:
-		SharedPtrKeeper<Gravity> gravity_ptr_keeper_;
-
-	protected:
-		Gravity *gravity_;
-
-	public:
-		BaseTimeStepInitialization(SPHBody &sph_body, SharedPtr<Gravity> &gravity_ptr)
-			: LocalDynamics(sph_body), gravity_(gravity_ptr_keeper_.assignPtr(gravity_ptr)){};
-		virtual ~BaseTimeStepInitialization(){};
-	};
-
-
-    class TimeStepInitializationKernel {
-    public:
-        TimeStepInitializationKernel(BaseParticles* particles, Gravity* gravity) :
-        pos_(particles->pos_device_), acc_prior_(particles->acc_prior_device_), gravity_(gravity) {}
-
-        void update(size_t index_i, Real dt)
-        {
-            acc_prior_[index_i] = gravity_->InducedAcceleration(pos_[index_i]);
-        }
-
-    private:
-        DeviceVecd* pos_, *acc_prior_;
-        Gravity* gravity_;
-    };
-
-
-	/**
-	 * @class TimeStepInitialization
-	 * @brief initialize a time step for a body.
-	 */
-	class TimeStepInitialization
-		: public BaseTimeStepInitialization,
-		  public GeneralDataDelegateSimple
-	{
-	protected:
-		StdLargeVec<Vecd> &pos_, &acc_prior_;
-
-        ExecutionProxy<TimeStepInitialization, TimeStepInitializationKernel> device_proxy;
-
-	public:
-		TimeStepInitialization(SPHBody &sph_body, SharedPtr<Gravity> gravity_ptr = makeShared<Gravity>(Vecd::Zero()));
-		virtual ~TimeStepInitialization(){};
-
-		void update(size_t index_i, Real dt = 0.0);
-
-        auto& getDeviceProxy() {
-            return device_proxy;
-        }
-
-        using Proxy = decltype(device_proxy);
-	};
-
-	/**
-	 * @class RandomizeParticlePosition
-	 * @brief Randomize the initial particle position
-	 */
-	class RandomizeParticlePosition
-		: public LocalDynamics,
-		  public GeneralDataDelegateSimple
-	{
-	protected:
-		StdLargeVec<Vecd> &pos_;
-		Real randomize_scale_;
-
-	public:
-		explicit RandomizeParticlePosition(SPHBody &sph_body);
-		virtual ~RandomizeParticlePosition(){};
-
-		void update(size_t index_i, Real dt = 0.0);
-	};
-
-	/**
-	 * @class ParticleSmoothing
-	 * @brief computing smoothed variable field by averaging with neighbors
-	 */
-	template <typename VariableType>
-	class ParticleSmoothing : public LocalDynamics, public GeneralDataDelegateInner
-	{
-	public:
-		explicit ParticleSmoothing(BaseInnerRelation &inner_relation, const std::string &variable_name)
-			: LocalDynamics(inner_relation.getSPHBody()), GeneralDataDelegateInner(inner_relation),
-			  W0_(sph_body_.sph_adaptation_->getKernel()->W0(ZeroVecd)),
-			  smoothed_(*particles_->template getVariableByName<VariableType>(variable_name))
-		{	
-			particles_->registerVariable(temp_, variable_name + "_temp");
-		}
-
-		virtual ~ParticleSmoothing(){};
-
-		inline void interaction(size_t index_i, Real dt = 0.0)
-		{
-			Real weight = W0_;
-			VariableType summation = W0_ * smoothed_[index_i];
-			const Neighborhood &inner_neighborhood = inner_configuration_[index_i];
-			for (size_t n = 0; n != inner_neighborhood.current_size_; ++n)
-			{
-				size_t index_j = inner_neighborhood.j_[n];
-				summation += inner_neighborhood.W_ij_[n] * smoothed_[index_j];
-				weight += inner_neighborhood.W_ij_[n];
-			}
-			temp_[index_i] = summation / (weight + TinyReal);
-		};
-
-		void update(size_t index_i, Real dt = 0.0)
-		{
-			smoothed_[index_i] = temp_[index_i];
-		};
-
-	protected:
-		const Real W0_;
-		StdLargeVec<VariableType> &smoothed_, temp_;
-	};
-
-	/**
-	 * @class VelocityBoundCheck
-	 * @brief  check whether particle velocity within a given bound
-	 */
-	class VelocityBoundCheck : public LocalDynamicsReduce<bool, ReduceOR>,
-							   public GeneralDataDelegateSimple
-	{
-	protected:
-		StdLargeVec<Vecd> &vel_;
-		Real velocity_bound_;
-
-	public:
-		VelocityBoundCheck(SPHBody &sph_body, Real velocity_bound);
-		virtual ~VelocityBoundCheck(){};
-
-		bool reduce(size_t index_i, Real dt = 0.0);
-	};
-
-	/**
-	 * @class 	UpperFrontInXDirection
-	 * @brief 	Get the upper front In X Direction for a SPH body
-	 *			TODO: a test using this method
-	 */
-	class UpperFrontInXDirection : public LocalDynamicsReduce<Real, ReduceMax>,
-								   public GeneralDataDelegateSimple
-	{
-	protected:
-		StdLargeVec<Vecd> &pos_;
-
-	public:
-		explicit UpperFrontInXDirection(SPHBody &sph_body);
-		virtual ~UpperFrontInXDirection(){};
-
-		Real reduce(size_t index_i, Real dt = 0.0);
-	};
-
-	/**
-	 * @class MaximumSpeed
-	 * @brief Get the maximum particle speed in a SPH body
-	 */
-	class MaximumSpeed : public LocalDynamicsReduce<Real, ReduceMax>,
-						 public GeneralDataDelegateSimple
-	{
-	protected:
-		StdLargeVec<Vecd> &vel_;
-
-	public:
-		explicit MaximumSpeed(SPHBody &sph_body);
-		virtual ~MaximumSpeed(){};
-
-		Real reduce(size_t index_i, Real dt = 0.0);
-	};
-
-	/**
-	 * @class	PositionLowerBound
-	 * @brief	the lower bound of a body by reduced particle positions.
-	 * 			TODO: a test using this method
-	 */
-	class PositionLowerBound : public LocalDynamicsReduce<Vecd, ReduceLowerBound>,
-							   public GeneralDataDelegateSimple
-	{
-	protected:
-		StdLargeVec<Vecd> &pos_;
-
-	public:
-		explicit PositionLowerBound(SPHBody &sph_body);
-		virtual ~PositionLowerBound(){};
-
-		Vecd reduce(size_t index_i, Real dt = 0.0);
-	};
-
-	/**
-	 * @class	PositionUpperBound
-	 * @brief	the upper bound of a body by reduced particle positions.
-	 * 			TODO: a test using this method
-	 */
-	class PositionUpperBound : public LocalDynamicsReduce<Vecd, ReduceUpperBound>,
-							   public GeneralDataDelegateSimple
-	{
-	protected:
-		StdLargeVec<Vecd> &pos_;
-
-	public:
-		explicit PositionUpperBound(SPHBody &sph_body);
-		virtual ~PositionUpperBound(){};
-
-		Vecd reduce(size_t index_i, Real dt = 0.0);
-	};
-
-	/**
-	 * @class QuantitySummation
-	 * @brief Compute the summation of  a particle variable in a body
-	 */
-	template <typename VariableType>
-	class QuantitySummation : public LocalDynamicsReduce<VariableType, ReduceSum<VariableType>>,
-							  public GeneralDataDelegateSimple
-	{
-	protected:
-		StdLargeVec<VariableType> &variable_;
-
-	public:
-		explicit QuantitySummation(SPHBody &sph_body, const std::string &variable_name)
-			: LocalDynamicsReduce<VariableType, ReduceSum<VariableType>>(sph_body, ZeroData<VariableType>::value),
-			  GeneralDataDelegateSimple(sph_body),
-			  variable_(*this->particles_->template getVariableByName<VariableType>(variable_name))
-		{
-			this->quantity_name_ = variable_name + "Summation";
-		};
-		virtual ~QuantitySummation(){};
-
-		VariableType reduce(size_t index_i, Real dt = 0.0)
-		{
-			return variable_[index_i];
-		};
-	};
-
-	/**
-	 * @class QuantityMoment
-	 * @brief Compute the moment of a body
-	 */
-	template <typename VariableType>
-	class QuantityMoment : public QuantitySummation<VariableType>
-	{
-	protected:
-		StdLargeVec<Real> &mass_;
-
-	public:
-		explicit QuantityMoment(SPHBody &sph_body, const std::string &variable_name)
-			: QuantitySummation<VariableType>(sph_body, variable_name),
-			  mass_(this->particles_->mass_)
-		{
-			this->quantity_name_ = variable_name + "Moment";
-		};
-		virtual ~QuantityMoment(){};
-
-		VariableType reduce(size_t index_i, Real dt = 0.0)
-		{
-			return mass_[index_i] * this->variable_[index_i];
-		};
-	};
-
-	/**
-	 * @class TotalMechanicalEnergy
-	 * @brief Compute the total mechanical (kinematic and potential) energy
-	 */
-	class TotalMechanicalEnergy
-		: public LocalDynamicsReduce<Real, ReduceSum<Real>>,
-		  public GeneralDataDelegateSimple
-	{
-	private:
-		SharedPtrKeeper<Gravity> gravity_ptr_keeper_;
-
-	protected:
-		StdLargeVec<Real> &mass_;
-		StdLargeVec<Vecd> &vel_, &pos_;
-		Gravity *gravity_;
-
-	public:
-		TotalMechanicalEnergy(SPHBody &sph_body, SharedPtr<Gravity> = makeShared<Gravity>( Vecd::Zero() ));
-		virtual ~TotalMechanicalEnergy(){};
-
-		Real reduce(size_t index_i, Real dt = 0.0);
-	};
-}
-=======
 typedef DataDelegateSimple<BaseParticles> GeneralDataDelegateSimple;
 typedef DataDelegateInner<BaseParticles> GeneralDataDelegateInner;
 typedef DataDelegateContact<BaseParticles, BaseParticles> GeneralDataDelegateContact;
@@ -356,6 +62,23 @@
     virtual ~BaseTimeStepInitialization(){};
 };
 
+
+class TimeStepInitializationKernel {
+  public:
+    TimeStepInitializationKernel(BaseParticles* particles, Gravity* gravity) :
+        pos_(particles->pos_device_), acc_prior_(particles->acc_prior_device_), gravity_(gravity) {}
+
+    void update(size_t index_i, Real dt)
+    {
+        acc_prior_[index_i] = gravity_->InducedAcceleration(pos_[index_i]);
+    }
+
+  private:
+    DeviceVecd* pos_, *acc_prior_;
+    Gravity* gravity_;
+};
+
+
 /**
  * @class TimeStepInitialization
  * @brief initialize a time step for a body.
@@ -367,11 +90,19 @@
   protected:
     StdLargeVec<Vecd> &pos_, &acc_prior_;
 
+    ExecutionProxy<TimeStepInitialization, TimeStepInitializationKernel> device_proxy;
+
   public:
     TimeStepInitialization(SPHBody &sph_body, SharedPtr<Gravity> gravity_ptr = makeShared<Gravity>(Vecd::Zero()));
     virtual ~TimeStepInitialization(){};
 
     void update(size_t index_i, Real dt = 0.0);
+
+    auto& getDeviceProxy() {
+        return device_proxy;
+    }
+
+    using Proxy = decltype(device_proxy);
 };
 
 /**
@@ -599,5 +330,4 @@
     Real reduce(size_t index_i, Real dt = 0.0);
 };
 } // namespace SPH
->>>>>>> a1331dda
 #endif // GENERAL_DYNAMICS_H