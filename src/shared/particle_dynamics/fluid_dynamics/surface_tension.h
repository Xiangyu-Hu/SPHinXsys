--- conflicted
+++ resolved
@@ -52,9 +52,8 @@
 };
 
 template <typename... T>
-class SurfaceStressForce;
+class SurfaceStressAcceleration;
 
-<<<<<<< HEAD
 template <class DataDelegationType>
 class SurfaceStressAcceleration<DataDelegationType>
     : public LocalDynamics, public DataDelegationType
@@ -63,15 +62,6 @@
     template <class BaseRelationType>
     explicit SurfaceStressAcceleration(BaseRelationType &base_relation);
     virtual ~SurfaceStressAcceleration(){};
-=======
-template <>
-class SurfaceStressForce<Inner<>> : public LocalDynamics, public FluidDataInner
-{
-  public:
-    SurfaceStressForce(BaseInnerRelation &inner_relation);
-    virtual ~SurfaceStressForce(){};
-    void interaction(size_t index_i, Real dt = 0.0);
->>>>>>> 15c1c1eb
 
   protected:
     StdLargeVec<Real> &rho_, &mass_;
@@ -80,21 +70,17 @@
 };
 
 template <>
-<<<<<<< HEAD
 class SurfaceStressAcceleration<Inner<>>
     : public SurfaceStressAcceleration<FluidDataInner>, public ForcePrior
 {
   public:
-    SurfaceStressAcceleration(BaseInnerRelation &inner_relation);
-    virtual ~SurfaceStressAcceleration(){};
+    SurfaceStressForce(BaseInnerRelation &inner_relation);
+    virtual ~SurfaceStressForce(){};
     void interaction(size_t index_i, Real dt = 0.0);
 };
 
 template <>
 class SurfaceStressAcceleration<Contact<>> : public SurfaceStressAcceleration<FluidContactData>
-=======
-class SurfaceStressForce<Contact<>> : public LocalDynamics, public FluidContactData
->>>>>>> 15c1c1eb
 {
   public:
     explicit SurfaceStressForce(BaseContactRelation &contact_relation);
