/* ------------------------------------------------------------------------- *
 *                                SPHinXsys                                  *
 * ------------------------------------------------------------------------- *
 * SPHinXsys (pronunciation: s'finksis) is an acronym from Smoothed Particle *
 * Hydrodynamics for industrial compleX systems. It provides C++ APIs for    *
 * physical accurate simulation and aims to model coupled industrial dynamic *
 * systems including fluid, solid, multi-body dynamics and beyond with SPH   *
 * (smoothed particle hydrodynamics), a meshless computational method using  *
 * particle discretization.                                                  *
 *                                                                           *
 * SPHinXsys is partially funded by German Research Foundation               *
 * (Deutsche Forschungsgemeinschaft) DFG HU1527/6-1, HU1527/10-1,            *
 *  HU1527/12-1 and HU1527/12-4.                                             *
 *                                                                           *
 * Portions copyright (c) 2017-2023 Technical University of Munich and       *
 * the authors' affiliations.                                                *
 *                                                                           *
 * Licensed under the Apache License, Version 2.0 (the "License"); you may   *
 * not use this file except in compliance with the License. You may obtain a *
 * copy of the License at http://www.apache.org/licenses/LICENSE-2.0.        *
 *                                                                           *
 * ------------------------------------------------------------------------- */
/**
 * @file 	contact_repulsion.h
 * @brief 	TBD.
 * @details We consider here a weakly compressible solids.
 * @author	Chi Zhang and Xiangyu Hu
 */

#ifndef CONTACT_REPULSION_H
#define CONTACT_REPULSION_H

#include "base_contact_dynamics.h"
#include "force_prior.h"

namespace SPH
{
namespace solid_dynamics
{

template <typename... InteractionTypes>
class RepulsionForce;

template <class DataDelegationType>
class RepulsionForce<Base, DataDelegationType>
    : public LocalDynamics, public DataDelegationType
{
  public:
    template <class BaseRelationType>
    RepulsionForce(BaseRelationType &base_relation, const std::string &variable_name)
        : LocalDynamics(base_relation.getSPHBody()), DataDelegationType(base_relation),
          repulsion_force_(this->particles_->template registerSharedVariable<Vecd>(variable_name)),
          Vol_(this->particles_->template getVariableDataByName<Real>("VolumetricMeasure")){};
    virtual ~RepulsionForce(){};

  protected:
    Vecd *repulsion_force_;
    Real *Vol_;
};

template <>
class RepulsionForce<Contact<Inner<>>> : public RepulsionForce<Base, DataDelegateInner>, public ForcePrior
{
  public:
    explicit RepulsionForce(BaseInnerRelation &self_contact_relation);
    virtual ~RepulsionForce(){};
    void interaction(size_t index_i, Real dt = 0.0);

  protected:
    Solid &solid_;
<<<<<<< HEAD
    Real *self_repulsion_density_;
    Vecd *vel_;
=======
    StdLargeVec<Real> &self_repulsion_factor_;
    StdLargeVec<Vecd> &vel_;
>>>>>>> 6aca5d0a
    Real contact_impedance_;
};
using SelfContactForce = RepulsionForce<Contact<Inner<>>>;

template <>
class RepulsionForce<Contact<>> : public RepulsionForce<Base, DataDelegateContact>, public ForcePrior
{
  public:
    explicit RepulsionForce(BaseContactRelation &solid_body_contact_relation);
    virtual ~RepulsionForce(){};
    void interaction(size_t index_i, Real dt = 0.0);

  protected:
    Solid &solid_;
<<<<<<< HEAD
    Real *repulsion_density_;
    StdVec<Solid *> contact_solids_;
    StdVec<Real *> contact_contact_density_, contact_Vol_;
=======
    StdLargeVec<Real> &repulsion_factor_;
    StdVec<Solid *> contact_solids_;
    StdVec<Real> contact_stiffness_ave_;
    StdVec<StdLargeVec<Real> *> contact_repulsion_factor_, contact_Vol_;
>>>>>>> 6aca5d0a
};
using ContactForce = RepulsionForce<Contact<>>;

template <> // Computing the repulsion force from a rigid wall.
class RepulsionForce<Contact<Wall>> : public RepulsionForce<Base, DataDelegateContact>, public ForcePrior
{
  public:
    explicit RepulsionForce(BaseContactRelation &solid_body_contact_relation);
    virtual ~RepulsionForce(){};
    void interaction(size_t index_i, Real dt = 0.0);

  protected:
    Solid &solid_;
<<<<<<< HEAD
    Real *repulsion_density_;
    StdVec<Real *> contact_Vol_;
=======
    StdLargeVec<Real> &repulsion_factor_;
    StdVec<StdLargeVec<Real> *> contact_Vol_;
>>>>>>> 6aca5d0a
};
using ContactForceFromWall = RepulsionForce<Contact<Wall>>;

template <> // Computing the repulsion force acting on a rigid wall.
class RepulsionForce<Wall, Contact<>> : public RepulsionForce<Base, DataDelegateContact>,
                                        public ForcePrior
{
  public:
    explicit RepulsionForce(BaseContactRelation &solid_body_contact_relation);
    virtual ~RepulsionForce(){};
    void interaction(size_t index_i, Real dt = 0.0);

  protected:
    StdVec<Solid *> contact_solids_;
<<<<<<< HEAD
    StdVec<Real *> contact_contact_density_, contact_Vol_;
=======
    StdVec<StdLargeVec<Real> *> contact_repulsion_factor_, contact_Vol_;
>>>>>>> 6aca5d0a
};
using ContactForceToWall = RepulsionForce<Wall, Contact<>>;
} // namespace solid_dynamics
} // namespace SPH
#endif // CONTACT_REPULSION_H<|MERGE_RESOLUTION|>--- conflicted
+++ resolved
@@ -68,13 +68,8 @@
 
   protected:
     Solid &solid_;
-<<<<<<< HEAD
-    Real *self_repulsion_density_;
+    Real *self_repulsion_factor_;
     Vecd *vel_;
-=======
-    StdLargeVec<Real> &self_repulsion_factor_;
-    StdLargeVec<Vecd> &vel_;
->>>>>>> 6aca5d0a
     Real contact_impedance_;
 };
 using SelfContactForce = RepulsionForce<Contact<Inner<>>>;
@@ -89,16 +84,9 @@
 
   protected:
     Solid &solid_;
-<<<<<<< HEAD
-    Real *repulsion_density_;
+    Real *repulsion_factor_;
     StdVec<Solid *> contact_solids_;
-    StdVec<Real *> contact_contact_density_, contact_Vol_;
-=======
-    StdLargeVec<Real> &repulsion_factor_;
-    StdVec<Solid *> contact_solids_;
-    StdVec<Real> contact_stiffness_ave_;
-    StdVec<StdLargeVec<Real> *> contact_repulsion_factor_, contact_Vol_;
->>>>>>> 6aca5d0a
+    StdVec<Real *> contact_repulsion_factor_, contact_Vol_;
 };
 using ContactForce = RepulsionForce<Contact<>>;
 
@@ -112,13 +100,8 @@
 
   protected:
     Solid &solid_;
-<<<<<<< HEAD
-    Real *repulsion_density_;
+    Real *repulsion_factor_;
     StdVec<Real *> contact_Vol_;
-=======
-    StdLargeVec<Real> &repulsion_factor_;
-    StdVec<StdLargeVec<Real> *> contact_Vol_;
->>>>>>> 6aca5d0a
 };
 using ContactForceFromWall = RepulsionForce<Contact<Wall>>;
 
@@ -133,11 +116,7 @@
 
   protected:
     StdVec<Solid *> contact_solids_;
-<<<<<<< HEAD
-    StdVec<Real *> contact_contact_density_, contact_Vol_;
-=======
-    StdVec<StdLargeVec<Real> *> contact_repulsion_factor_, contact_Vol_;
->>>>>>> 6aca5d0a
+    StdVec<Real *> contact_repulsion_factor_, contact_Vol_;
 };
 using ContactForceToWall = RepulsionForce<Wall, Contact<>>;
 } // namespace solid_dynamics
