/* ------------------------------------------------------------------------- *
 *                                SPHinXsys                                  *
 * ------------------------------------------------------------------------- *
 * SPHinXsys (pronunciation: s'finksis) is an acronym from Smoothed Particle *
 * Hydrodynamics for industrial compleX systems. It provides C++ APIs for    *
 * physical accurate simulation and aims to model coupled industrial dynamic *
 * systems including fluid, solid, multi-body dynamics and beyond with SPH   *
 * (smoothed particle hydrodynamics), a meshless computational method using  *
 * particle discretization.                                                  *
 *                                                                           *
 * SPHinXsys is partially funded by German Research Foundation               *
 * (Deutsche Forschungsgemeinschaft) DFG HU1527/6-1, HU1527/10-1,            *
 *  HU1527/12-1 and HU1527/12-4.                                             *
 *                                                                           *
 * Portions copyright (c) 2017-2023 Technical University of Munich and       *
 * the authors' affiliations.                                                *
 *                                                                           *
 * Licensed under the Apache License, Version 2.0 (the "License"); you may   *
 * not use this file except in compliance with the License. You may obtain a *
 * copy of the License at http://www.apache.org/licenses/LICENSE-2.0.        *
 *                                                                           *
 * ------------------------------------------------------------------------- */
/**
 * @file 	weakly_compressible_fluid.h
 * @brief 	Describe the weakly compressible fluid which is used
 * 			model incompressible fluids. Here, we have included several equation of states.
 * 			Futhermore, A typical non-newtonian fluid model is included.
 * @author	Chi Zhang and Xiangyu Hu
 */

#ifndef WEAKLY_COMPRESSIBLE_FLUID_H
#define WEAKLY_COMPRESSIBLE_FLUID_H

#include "base_material.h"

namespace SPH
{
/**
 * @class WeaklyCompressibleFluid
 * @brief Linear equation of state (EOS).
 */
class WeaklyCompressibleFluid : public Fluid
{
  protected:
    Real p0_; /**< reference pressure */
  public:
    explicit WeaklyCompressibleFluid(Real rho0, Real c0, Real mu = 0.0)
        : Fluid(rho0, c0, mu), p0_(rho0 * c0 * c0)
    {
        material_type_name_ = "WeaklyCompressibleFluid";
    };
    virtual ~WeaklyCompressibleFluid(){};

    virtual Real getPressure(Real rho) override;
    virtual Real DensityFromPressure(Real p) override;
    virtual Real getSoundSpeed(Real p = 0.0, Real rho = 1.0) override;
    virtual WeaklyCompressibleFluid *ThisObjectPtr() override { return this; };
};

/**
 * @class WeaklyCompressibleFluidFreeSurface
 * @brief Equation of state (EOS) with cut-off pressure.
 */
template <class WeaklyCompressibleFluidType>
class WeaklyCompressibleFluidFreeSurface : public WeaklyCompressibleFluidType
{
  protected:
    Real cutoff_pressure_, cutoff_density_;

  public:
    template <typename... Args>
    explicit WeaklyCompressibleFluidFreeSurface(Real cutoff_pressure, Args &&...args)
        : WeaklyCompressibleFluidType(std::forward<Args>(args)...),
          cutoff_pressure_(cutoff_pressure),
          cutoff_density_(WeaklyCompressibleFluidType::DensityFromPressure(cutoff_pressure))
    {
        WeaklyCompressibleFluidType::material_type_ += "FreeSurface";
    };
    virtual ~WeaklyCompressibleFluidFreeSurface(){};

    virtual Real getPressure(Real rho) override
    {
        return rho < cutoff_density_ ? cutoff_pressure_ : WeaklyCompressibleFluid::getPressure(rho);
    };
};

/**
 * @class SymmetricTaitFluid
 * @brief Tait EOS for positive and negative pressure symmetrically.
 */
class SymmetricTaitFluid : public WeaklyCompressibleFluid
{
  protected:
    int gamma_; /**< determine the stiffness of the fluid */
  public:
    explicit SymmetricTaitFluid(Real rho0, Real c0, int gamma)
        : WeaklyCompressibleFluid(rho0, c0), gamma_(gamma)
    {
        material_type_name_ = "SymmetricTaitFluid";
    };
    virtual ~SymmetricTaitFluid(){};

    virtual Real getPressure(Real rho) override;
    virtual Real DensityFromPressure(Real p) override;
    virtual Real getSoundSpeed(Real p = 0.0, Real rho = 1.0) override;
};

/**
 * @class Oldroyd_B_Fluid
 * @brief linear EOS with relaxation time and polymeric viscosity.
 */
class Oldroyd_B_Fluid : public WeaklyCompressibleFluid
{
  protected:
    Real lambda_; /**< relaxation time */
    Real mu_p_;   /**< polymeric viscosity */

  public:
    explicit Oldroyd_B_Fluid(Real rho0, Real c0, Real mu, Real lambda, Real mu_p)
        : WeaklyCompressibleFluid(rho0, c0, mu), lambda_(lambda), mu_p_(mu_p)
    {
        material_type_name_ = "Oldroyd_B_Fluid";
    };
    virtual ~Oldroyd_B_Fluid(){};

    Real getReferenceRelaxationTime() { return lambda_; };
    Real ReferencePolymericViscosity() { return mu_p_; };
    virtual Oldroyd_B_Fluid *ThisObjectPtr() override { return this; };
};

/**
 * @class GeneralizedNewtonianFluid
 * @brief Herschel Bulkley Model [for more information see: https://en.wikipedia.org/wiki/Generalized_Newtonian_fluid]
 */
class GeneralizedNewtonianFluid : public WeaklyCompressibleFluid
{
  protected:
<<<<<<< HEAD
    Real min_shear_rate;
    Real max_shear_rate;

  public:
    explicit GeneralizedNewtonianFluid(Real rho0, Real c0, Real min_shear_rate, Real max_shear_rate)
        : WeaklyCompressibleFluid(rho0, c0), min_shear_rate(min_shear_rate), max_shear_rate(max_shear_rate) {}

    virtual ~GeneralizedNewtonianFluid(){};

    virtual Real getViscosity(Real capped_shear_rate) = 0;

    Real getMinShearRate() { return min_shear_rate; };
    Real getMaxShearRate() { return max_shear_rate; };
=======
    Real min_shear_rate_;
    Real max_shear_rate_;

  public:
    explicit GeneralizedNewtonianFluid(Real rho0, Real c0, Real min_shear_rate, Real max_shear_rate)
        : WeaklyCompressibleFluid(rho0, c0),
          min_shear_rate_(min_shear_rate), max_shear_rate_(max_shear_rate) {}

    virtual ~GeneralizedNewtonianFluid(){};

    virtual Real getViscosity(Real shear_rate) = 0;

    Real getMinShearRate() { return min_shear_rate_; };
    Real getMaxShearRate() { return max_shear_rate_; };
>>>>>>> ea091def
};

/**
 * @class HerschelBulkleyFluid
<<<<<<< HEAD
 * @brief Herschel Bulkley Model [for more information see: https://en.wikipedia.org/wiki/Herschel%E2%80%93Bulkley_fluid]
=======
 * @brief https://en.wikipedia.org/wiki/Herschel%E2%80%93Bulkley_fluid
>>>>>>> ea091def
 */
class HerschelBulkleyFluid : public GeneralizedNewtonianFluid
{
  protected:
<<<<<<< HEAD
    Real consistency_index;
    Real power_index;
    Real yield_stress;

  public:
    explicit HerschelBulkleyFluid(Real rho0, Real c0, Real min_shear_rate, Real max_shear_rate, Real consistency_index, Real power_index, Real yield_stress)
        : GeneralizedNewtonianFluid(rho0, c0, min_shear_rate, max_shear_rate), consistency_index(consistency_index), power_index(power_index), yield_stress(yield_stress)
=======
    Real consistency_index_;
    Real power_index_;
    Real yield_stress_;

  public:
    explicit HerschelBulkleyFluid(Real rho0, Real c0, Real min_shear_rate, Real max_shear_rate,
                                  Real consistency_index, Real power_index, Real yield_stress)
        : GeneralizedNewtonianFluid(rho0, c0, min_shear_rate, max_shear_rate),
          consistency_index_(consistency_index), power_index_(power_index), yield_stress_(yield_stress)
>>>>>>> ea091def
    {
        material_type_name_ = "HerschelBulkleyFluid";
    };
    virtual ~HerschelBulkleyFluid(){};

<<<<<<< HEAD
    Real getConsistencyIndex() { return consistency_index; };
    Real getPowerIndex() { return power_index; };
    Real getYieldStress() { return yield_stress; };

    Real getViscosity(Real capped_shear_rate) override;
=======
    Real getConsistencyIndex() { return consistency_index_; };
    Real getPowerIndex() { return power_index_; };
    Real getYieldStress() { return yield_stress_; };

    Real getViscosity(Real shear_rate) override;
>>>>>>> ea091def
    virtual HerschelBulkleyFluid *ThisObjectPtr() override { return this; };
};

/**
 * @class CarreauFluid
<<<<<<< HEAD
 * @brief Carreau Bulkley Model [for more information see: https://en.wikipedia.org/wiki/Carreau_fluid]
=======
 * @brief https://en.wikipedia.org/wiki/Carreau_fluid
>>>>>>> ea091def
 */
class CarreauFluid : public GeneralizedNewtonianFluid
{
  protected:
<<<<<<< HEAD
    Real characteristic_time;
    Real mu_infty;
    Real mu_0;
    Real power_index;

  public:
    explicit CarreauFluid(Real rho0, Real c0, Real min_shear_rate, Real max_shear_rate, Real characteristic_time, Real mu_infty, Real mu_0, Real power_index)
        : GeneralizedNewtonianFluid(rho0, c0, min_shear_rate, max_shear_rate), characteristic_time(characteristic_time), mu_infty(mu_infty), mu_0(mu_0), power_index(power_index)
=======
    Real characteristic_time_;
    Real mu_infty_;
    Real mu0_;
    Real power_index_;

  public:
    explicit CarreauFluid(Real rho0, Real c0, Real min_shear_rate_, Real max_shear_rate_,
                          Real characteristic_time, Real mu_infty, Real mu0, Real power_index)
        : GeneralizedNewtonianFluid(rho0, c0, min_shear_rate_, max_shear_rate_),
          characteristic_time_(characteristic_time), mu_infty_(mu_infty),
          mu0_(mu0), power_index_(power_index)
>>>>>>> ea091def
    {
        material_type_name_ = "CarreauFluid";
    };
    virtual ~CarreauFluid(){};

<<<<<<< HEAD
    Real getCharacteristicTime() { return characteristic_time; };
    Real getMuInfty() { return mu_infty; };
    Real getMu0() { return mu_0; };
    Real getPowerIndex() { return power_index; };

    Real getViscosity(Real capped_shear_rate) override;
    virtual CarreauFluid *ThisObjectPtr() override { return this; };
};

=======
    Real getCharacteristicTime() { return characteristic_time_; };
    Real getMuInfty() { return mu_infty_; };
    Real getMu0() { return mu0_; };
    Real getPowerIndex() { return power_index_; };

    Real getViscosity(Real shear_rate) override;
    virtual CarreauFluid *ThisObjectPtr() override { return this; };
};
>>>>>>> ea091def
} // namespace SPH
#endif // WEAKLY_COMPRESSIBLE_FLUID_H<|MERGE_RESOLUTION|>--- conflicted
+++ resolved
@@ -135,21 +135,6 @@
 class GeneralizedNewtonianFluid : public WeaklyCompressibleFluid
 {
   protected:
-<<<<<<< HEAD
-    Real min_shear_rate;
-    Real max_shear_rate;
-
-  public:
-    explicit GeneralizedNewtonianFluid(Real rho0, Real c0, Real min_shear_rate, Real max_shear_rate)
-        : WeaklyCompressibleFluid(rho0, c0), min_shear_rate(min_shear_rate), max_shear_rate(max_shear_rate) {}
-
-    virtual ~GeneralizedNewtonianFluid(){};
-
-    virtual Real getViscosity(Real capped_shear_rate) = 0;
-
-    Real getMinShearRate() { return min_shear_rate; };
-    Real getMaxShearRate() { return max_shear_rate; };
-=======
     Real min_shear_rate_;
     Real max_shear_rate_;
 
@@ -164,29 +149,15 @@
 
     Real getMinShearRate() { return min_shear_rate_; };
     Real getMaxShearRate() { return max_shear_rate_; };
->>>>>>> ea091def
 };
 
 /**
  * @class HerschelBulkleyFluid
-<<<<<<< HEAD
- * @brief Herschel Bulkley Model [for more information see: https://en.wikipedia.org/wiki/Herschel%E2%80%93Bulkley_fluid]
-=======
  * @brief https://en.wikipedia.org/wiki/Herschel%E2%80%93Bulkley_fluid
->>>>>>> ea091def
  */
 class HerschelBulkleyFluid : public GeneralizedNewtonianFluid
 {
   protected:
-<<<<<<< HEAD
-    Real consistency_index;
-    Real power_index;
-    Real yield_stress;
-
-  public:
-    explicit HerschelBulkleyFluid(Real rho0, Real c0, Real min_shear_rate, Real max_shear_rate, Real consistency_index, Real power_index, Real yield_stress)
-        : GeneralizedNewtonianFluid(rho0, c0, min_shear_rate, max_shear_rate), consistency_index(consistency_index), power_index(power_index), yield_stress(yield_stress)
-=======
     Real consistency_index_;
     Real power_index_;
     Real yield_stress_;
@@ -196,49 +167,26 @@
                                   Real consistency_index, Real power_index, Real yield_stress)
         : GeneralizedNewtonianFluid(rho0, c0, min_shear_rate, max_shear_rate),
           consistency_index_(consistency_index), power_index_(power_index), yield_stress_(yield_stress)
->>>>>>> ea091def
     {
         material_type_name_ = "HerschelBulkleyFluid";
     };
     virtual ~HerschelBulkleyFluid(){};
 
-<<<<<<< HEAD
-    Real getConsistencyIndex() { return consistency_index; };
-    Real getPowerIndex() { return power_index; };
-    Real getYieldStress() { return yield_stress; };
-
-    Real getViscosity(Real capped_shear_rate) override;
-=======
     Real getConsistencyIndex() { return consistency_index_; };
     Real getPowerIndex() { return power_index_; };
     Real getYieldStress() { return yield_stress_; };
 
     Real getViscosity(Real shear_rate) override;
->>>>>>> ea091def
     virtual HerschelBulkleyFluid *ThisObjectPtr() override { return this; };
 };
 
 /**
  * @class CarreauFluid
-<<<<<<< HEAD
- * @brief Carreau Bulkley Model [for more information see: https://en.wikipedia.org/wiki/Carreau_fluid]
-=======
  * @brief https://en.wikipedia.org/wiki/Carreau_fluid
->>>>>>> ea091def
  */
 class CarreauFluid : public GeneralizedNewtonianFluid
 {
   protected:
-<<<<<<< HEAD
-    Real characteristic_time;
-    Real mu_infty;
-    Real mu_0;
-    Real power_index;
-
-  public:
-    explicit CarreauFluid(Real rho0, Real c0, Real min_shear_rate, Real max_shear_rate, Real characteristic_time, Real mu_infty, Real mu_0, Real power_index)
-        : GeneralizedNewtonianFluid(rho0, c0, min_shear_rate, max_shear_rate), characteristic_time(characteristic_time), mu_infty(mu_infty), mu_0(mu_0), power_index(power_index)
-=======
     Real characteristic_time_;
     Real mu_infty_;
     Real mu0_;
@@ -250,23 +198,11 @@
         : GeneralizedNewtonianFluid(rho0, c0, min_shear_rate_, max_shear_rate_),
           characteristic_time_(characteristic_time), mu_infty_(mu_infty),
           mu0_(mu0), power_index_(power_index)
->>>>>>> ea091def
     {
         material_type_name_ = "CarreauFluid";
     };
     virtual ~CarreauFluid(){};
 
-<<<<<<< HEAD
-    Real getCharacteristicTime() { return characteristic_time; };
-    Real getMuInfty() { return mu_infty; };
-    Real getMu0() { return mu_0; };
-    Real getPowerIndex() { return power_index; };
-
-    Real getViscosity(Real capped_shear_rate) override;
-    virtual CarreauFluid *ThisObjectPtr() override { return this; };
-};
-
-=======
     Real getCharacteristicTime() { return characteristic_time_; };
     Real getMuInfty() { return mu_infty_; };
     Real getMu0() { return mu0_; };
@@ -275,6 +211,5 @@
     Real getViscosity(Real shear_rate) override;
     virtual CarreauFluid *ThisObjectPtr() override { return this; };
 };
->>>>>>> ea091def
 } // namespace SPH
 #endif // WEAKLY_COMPRESSIBLE_FLUID_H