--- conflicted
+++ resolved
@@ -41,17 +41,6 @@
                : sqrt((p0_ - Real(gamma_) * p) / rho);
 }
 //=================================================================================================//
-<<<<<<< HEAD
-Real HerschelBulkleyFluid::getViscosity(Real capped_shear_rate)
-{
-    return (this->yield_stress + this->consistency_index * (std::pow(capped_shear_rate, this->power_index))) / capped_shear_rate;
-}
-//=================================================================================================//
-Real CarreauFluid::getViscosity(Real capped_shear_rate)
-{
-    return this->mu_infty + (this->mu_0 - this->mu_infty) * std::pow(1 + std::pow(this->characteristic_time * capped_shear_rate, 2), (this->power_index - 1) / 2);
-}
-=======
 Real HerschelBulkleyFluid::getViscosity(Real shear_rate)
 {
 
@@ -66,6 +55,5 @@
     return mu_infty_ + (mu0_ - mu_infty_) * std::pow(1.0 + std::pow(characteristic_time_ * effective_shear_rate, 2), 0.5 * (power_index_ - 1.0));
 }
 
->>>>>>> ea091def
 //=================================================================================================//
 } // namespace SPH