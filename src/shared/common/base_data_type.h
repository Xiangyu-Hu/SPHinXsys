/* ------------------------------------------------------------------------- *
 *                                SPHinXsys                                  *
 * ------------------------------------------------------------------------- *
 * SPHinXsys (pronunciation: s'finksis) is an acronym from Smoothed Particle *
 * Hydrodynamics for industrial compleX systems. It provides C++ APIs for    *
 * physical accurate simulation and aims to model coupled industrial dynamic *
 * systems including fluid, solid, multi-body dynamics and beyond with SPH   *
 * (smoothed particle hydrodynamics), a meshless computational method using  *
 * particle discretization.                                                  *
 *                                                                           *
 * SPHinXsys is partially funded by German Research Foundation               *
 * (Deutsche Forschungsgemeinschaft) DFG HU1527/6-1, HU1527/10-1,            *
 *  HU1527/12-1 and HU1527/12-4.                                             *
 *                                                                           *
 * Portions copyright (c) 2017-2023 Technical University of Munich and       *
 * the authors' affiliations.                                                *
 *                                                                           *
 * Licensed under the Apache License, Version 2.0 (the "License"); you may   *
 * not use this file except in compliance with the License. You may obtain a *
 * copy of the License at http://www.apache.org/licenses/LICENSE-2.0.        *
 *                                                                           *
 * ------------------------------------------------------------------------- */
/**
 * @file 	base_data_type.h
 * @brief 	This is the date type definition for SPHinXsys.
 * @author	Chi ZHang and Xiangyu Hu
 */

#ifndef BASE_DATA_TYPE_H
#define BASE_DATA_TYPE_H

#include <math.h>
#include <algorithm>
#include <cassert>
#include <climits>
#include <cmath>
#include <iostream>
#include <limits>
#include <map>
#include <vector>

// https://github.com/intel/llvm/issues/7002
// Avoid automatic memory allocations
#define EIGEN_RUNTIME_NO_MALLOC
#define EIGEN_NO_MALLOC
// Disable sse2/etc vectorization SIMDs for spirv gen
#define EIGEN_DONT_VECTORIZE
#define EIGEN_DONT_PARALLELIZE
// Disable assertions
#define EIGEN_NO_DEBUG
#define EIGEN_NO_STATIC_ASSERT
#include <Eigen/Core>
#include <Eigen/Dense>
#include <Eigen/Cholesky>
#include <Eigen/Eigenvalues>
#include <Eigen/Geometry>

#include <sycl/sycl.hpp>

namespace SPH
{
/**
 * Matrix<T, 2, 1>::Identity  return {1,0}
 * Matrix<T, 2, 2>::Identity  return {{1,0},
 *								      {0,1},}
 * Matrix<T, n, n>::Ones  Set all element to One.
 * Enable Vectorization using CXX_FLAGS = -Ofast -march=native
 * -m :
 * These ‘-m’ options are defined for the x86 family of computers.
 * -march=cpu-type
 * Generate instructions for the machine type cpu-type. In contrast to -mtune=cpu-type,
 * which merely tunes the generated code for the specified cpu-type, -march=cpu-type allows GCC to generate code that
 * may not run at all on processors other than the one indicated.
 * Specifying -march=cpu-type implies -mtune=cpu-type, except where noted otherwise.
 * The choices for cpu-type are:
 * ‘native’ -> This selects the CPU to generate code for at compilation time by determining the processor type of the compiling machine.
 * 			Using -march=native enables all instruction subsets supported by the local machine (hence the result might not run on different machines).
 * 			Using -mtune=native produces code optimized for the local machine under the constraints of the selected instruction set.
 */

#if SPHINXSYS_USE_FLOAT
using Real = float;
using EigMat = Eigen::MatrixXf;
#else
using Real = double;
using EigMat = Eigen::MatrixXd;
#endif

/** Vector with integers. */
using Array2i = Eigen::Array<int, 2, 1>;
using Array3i = Eigen::Array<int, 3, 1>;
/** Vector with float point number.*/
using Vec2d = Eigen::Matrix<Real, 2, 1>;
using Vec3d = Eigen::Matrix<Real, 3, 1>;
/** Small, 2*2 and 3*3, matrix with float point number. */
using Mat2d = Eigen::Matrix<Real, 2, 2>;
using Mat3d = Eigen::Matrix<Real, 3, 3>;
/** AlignedBox */
using AlignedBox2d = Eigen::AlignedBox<Real, 2>;
using AlignedBox3d = Eigen::AlignedBox<Real, 3>;
/** Rotation */
using Rotation2d = Eigen::Rotation2D<Real>;
using Rotation3d = Eigen::AngleAxis<Real>;
/** Device data types. */
using DeviceReal = Real;
<<<<<<< HEAD
using DeviceVec2d = Vec2d;
using DeviceVec3d = Vec3d;
using DeviceArray2i = Array2i;
using DeviceArray3i = Array3i;
=======
using DeviceVec2d = sycl::vec<DeviceReal, 2>;
using DeviceVec3d = sycl::vec<DeviceReal, 3>;
using DeviceArray2i = sycl::int2;
using DeviceArray3i = sycl::int3;
>>>>>>> 8ea15074

template<typename Type, class Enable = void>
struct DataTypeEquivalence {
    static constexpr bool type_defined = false;
    static_assert("Type non recognized as host or device type.");
};

template<class CheckType, class Type1, class Type2>
using enable_if_is_either_t = std::enable_if_t<std::disjunction_v<std::is_same<CheckType, Type1>, std::is_same<CheckType, Type2>>>;

template<class TypeReal>
struct DataTypeEquivalence<TypeReal, enable_if_is_either_t<TypeReal, Real, DeviceReal>> {
    static constexpr bool type_defined = true;
    using host_type = Real;
    using device_type = DeviceReal;
};

template<class TypeVec2d>
struct DataTypeEquivalence<TypeVec2d, enable_if_is_either_t<TypeVec2d, Vec2d, DeviceVec2d>> {
    static constexpr bool type_defined = true;
    using host_type = Vec2d;
    using device_type = DeviceVec2d;
};

template<class TypeVec3d>
struct DataTypeEquivalence<TypeVec3d, enable_if_is_either_t<TypeVec3d, Vec3d, DeviceVec3d>> {
    static constexpr bool type_defined = true;
    using host_type = Vec3d;
    using device_type = DeviceVec3d;
};

template<class TypeArray2i>
struct DataTypeEquivalence<TypeArray2i, enable_if_is_either_t<TypeArray2i, Array2i , DeviceArray2i >> {
    static constexpr bool type_defined = true;
    using host_type = Array2i;
    using device_type = DeviceArray2i;
};

template<class TypeArray3i>
struct DataTypeEquivalence<TypeArray3i, enable_if_is_either_t<TypeArray3i, Array3i , DeviceArray3i>> {
    static constexpr bool type_defined = true;
    using host_type = Array3i;
    using device_type = DeviceArray3i;
};

template<class CheckType, class HostOrDeviceType>
using enable_both_host_device_t = enable_if_is_either_t<CheckType, typename DataTypeEquivalence<HostOrDeviceType>::host_type,
                                                         typename DataTypeEquivalence<HostOrDeviceType>::device_type>;

/** Unified initialize to zero for all data type. */
/**
 * NOTE: Eigen::Matrix<> constexpr constructor?
 * Currently, there are no constexpr constructors/methods in Eigen.
 * And implementing this would be very complicated (for any non-trivial methods),
 * e.g., because SIMD functions are not easy to handle.
 */
template <typename DataType>
struct ZeroData
{
    static inline DataType value = DataType::Zero();
};
template <>
struct ZeroData<Real>
{
    static inline Real value = 0.0;
};
template <>
struct ZeroData<int>
{
    static inline int value = 0;
};
/** Type trait for data type index. */
template <typename T, class Enable = std::true_type>
struct DataTypeIndex
{
    static constexpr int value = std::numeric_limits<int>::max();
};
template <>
struct DataTypeIndex<Real>
{
    static constexpr int value = 0;
};
template <>
struct DataTypeIndex<Vec2d>
{
    static constexpr int value = 1;
};
template <>
struct DataTypeIndex<Vec3d>
{
    static constexpr int value = 2;
};
template <>
struct DataTypeIndex<Mat2d>
{
    static constexpr int value = 3;
};
template <>
struct DataTypeIndex<Mat3d>
{
    static constexpr int value = 4;
};
template <>
struct DataTypeIndex<int>
{
    static constexpr int value = 5;
};

template<typename DeviceType>
using is_device_type_different_from_host =
    std::conditional_t<std::is_same_v<DeviceType, typename DataTypeEquivalence<DeviceType>::host_type>, std::false_type, std::true_type>;

template <>
struct DataTypeIndex<DeviceReal, is_device_type_different_from_host<DeviceReal>>
{
    static constexpr int value = 6;
};
template <>
struct DataTypeIndex<DeviceVec2d, is_device_type_different_from_host<DeviceVec2d>>
{
    static constexpr int value = 7;
};
template <>
struct DataTypeIndex<DeviceVec3d, is_device_type_different_from_host<DeviceVec3d>>
{
    static constexpr int value = 8;
};
/** Useful float point constants. */
constexpr size_t MaxSize_t = std::numeric_limits<size_t>::max();
constexpr Real MinRealNumber = std::numeric_limits<Real>::min();
constexpr Real MaxRealNumber = std::numeric_limits<Real>::max();
/** Verbal boolean for positive and negative axis directions. */
const int xAxis = 0;
const int yAxis = 1;
const int zAxis = 2;
const bool positiveDirection = true;
const bool negativeDirection = false;
/** Constant parameters. */
constexpr Real Pi = Real(M_PI);
constexpr Real Eps = std::numeric_limits<Real>::epsilon();
constexpr Real TinyReal = Real(2.71051e-20);
constexpr Real Infinity = std::numeric_limits<Real>::max();
constexpr Real SqrtEps = Real(1.0e-8);
} // namespace SPH

#endif // BASE_DATA_TYPE_H<|MERGE_RESOLUTION|>--- conflicted
+++ resolved
@@ -39,19 +39,9 @@
 #include <map>
 #include <vector>
 
-// https://github.com/intel/llvm/issues/7002
-// Avoid automatic memory allocations
-#define EIGEN_RUNTIME_NO_MALLOC
-#define EIGEN_NO_MALLOC
-// Disable sse2/etc vectorization SIMDs for spirv gen
-#define EIGEN_DONT_VECTORIZE
-#define EIGEN_DONT_PARALLELIZE
-// Disable assertions
-#define EIGEN_NO_DEBUG
-#define EIGEN_NO_STATIC_ASSERT
+#include <Eigen/Cholesky>
 #include <Eigen/Core>
 #include <Eigen/Dense>
-#include <Eigen/Cholesky>
 #include <Eigen/Eigenvalues>
 #include <Eigen/Geometry>
 
@@ -103,17 +93,10 @@
 using Rotation3d = Eigen::AngleAxis<Real>;
 /** Device data types. */
 using DeviceReal = Real;
-<<<<<<< HEAD
-using DeviceVec2d = Vec2d;
-using DeviceVec3d = Vec3d;
-using DeviceArray2i = Array2i;
-using DeviceArray3i = Array3i;
-=======
 using DeviceVec2d = sycl::vec<DeviceReal, 2>;
 using DeviceVec3d = sycl::vec<DeviceReal, 3>;
 using DeviceArray2i = sycl::int2;
 using DeviceArray3i = sycl::int3;
->>>>>>> 8ea15074
 
 template<typename Type, class Enable = void>
 struct DataTypeEquivalence {
