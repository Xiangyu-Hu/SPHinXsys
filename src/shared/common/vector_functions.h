--- conflicted
+++ resolved
@@ -28,13 +28,9 @@
 #ifndef VECTOR_FUNCTIONS_H
 #define VECTOR_FUNCTIONS_H
 
-<<<<<<< HEAD
-#include "base_data_type.h"
+#include "data_type.h"
 #include "execution_event.h"
 #include "execution_queue.hpp"
-=======
-#include "data_type.h"
->>>>>>> a0357a07
 
 namespace SPH
 {
@@ -86,7 +82,7 @@
 /** get transformation matrix. */
 Real getCrossProduct(const Vec2d &vector_1, const Vec2d &vector_2);
 Vec3d getCrossProduct(const Vec3d &vector_1, const Vec3d &vector_2);
-<<<<<<< HEAD
+
 
 /** convert host Vecd to device Vecd */
 inline DeviceVec2d hostToDeviceVecd(const Vec2d& host) { return {host[0], host[1]}; }
@@ -220,10 +216,10 @@
 execution::ExecutionEvent transformAndCopyDataFromDevice(HostType* host, const DeviceType* device, std::size_t size, TransformFunc&& transformation) {
     auto* device_copy = new DeviceType[size];
     return std::move(copyDataFromDevice(device_copy, device, size).then([=](){
-                                                                  for(size_t i = 0; i < size; ++i)
-                                                                      host[i] = transformation(device_copy[i]);
-                                                                  delete[] device_copy;
-                                                              }));
+                                                                            for(size_t i = 0; i < size; ++i)
+                                                                                host[i] = transformation(device_copy[i]);
+                                                                            delete[] device_copy;
+                                                                        }));
 }
 
 
@@ -238,71 +234,5 @@
 inline execution::ExecutionEvent copyDataFromDevice(Real* host, const DeviceReal* device, std::size_t size) {
     return transformAndCopyDataFromDevice(host, device, size, [](DeviceReal val) { return static_cast<Real>(val); });
 }
-
-/** Bounding box for system, body, body part and shape, first: lower bound, second: upper bound. */
-template <typename VecType>
-class BaseBoundingBox
-{
-  public:
-    VecType first_, second_;
-    int dimension_;
-
-    BaseBoundingBox() : first_(VecType::Zero()), second_(VecType::Zero()), dimension_(VecType::Zero().size()){};
-    BaseBoundingBox(const VecType &lower_bound, const VecType &upper_bound)
-        : first_(lower_bound), second_(upper_bound), dimension_(lower_bound.size()){};
-    /** Check the bounding box contain. */
-    bool checkContain(const VecType &point)
-    {
-        bool is_contain = true;
-        for (int i = 0; i < dimension_; ++i)
-        {
-            if (point[i] < first_[i] || point[i] > second_[i])
-            {
-                is_contain = false;
-                break;
-            }
-        }
-        return is_contain;
-    };
-};
-/** Operator define. */
-template <class T>
-bool operator==(const BaseBoundingBox<T> &bb1, const BaseBoundingBox<T> &bb2)
-{
-    return bb1.first_ == bb2.first_ && bb1.second_ == bb2.second_ ? true : false;
-};
-/** Intersection fo bounding box.*/
-template <class BoundingBoxType>
-BoundingBoxType getIntersectionOfBoundingBoxes(const BoundingBoxType &bb1, const BoundingBoxType &bb2)
-{
-    /** Check that the inputs are correct. */
-    int dimension = bb1.dimension_;
-    /** Get the Bounding Box of the intersection of the two meshes. */
-    BoundingBoxType bb(bb1);
-    /** #1 check that there is overlap, if not, exception. */
-    for (int i = 0; i < dimension; ++i)
-        if (bb2.first_[i] > bb1.second_[i] || bb2.second_[i] < bb1.first_[i])
-            std::runtime_error("getIntersectionOfBoundingBoxes: no overlap!");
-    /** #2 otherwise modify the first one to get the intersection. */
-    for (int i = 0; i < dimension; ++i)
-    {
-        /** If the lower limit is inside change the lower limit. */
-        if (bb1.first_[i] < bb2.first_[i] && bb2.first_[i] < bb1.second_[i])
-            bb.first_[i] = bb2.first_[i];
-        /**  If the upper limit is inside, change the upper limit. */
-        if (bb1.second_[i] > bb2.second_[i] && bb2.second_[i] > bb1.first_[i])
-            bb.second_[i] = bb2.second_[i];
-    }
-    return bb;
-}
-
-/** obtain minimum dimension of a bounding box */
-template <class BoundingBoxType>
-Real MinimumDimension(const BoundingBoxType &bbox)
-{
-    return (bbox.second_ - bbox.first_).cwiseAbs().minCoeff();
-};
-=======
->>>>>>> a0357a07
 } // namespace SPH
 #endif // VECTOR_FUNCTIONS_H