--- conflicted
+++ resolved
@@ -8,121 +8,6 @@
 
 namespace SPH
 {
-<<<<<<< HEAD
-	//=============================================================================================//
-	SolidParticles::SolidParticles(SPHBody &sph_body, Solid *solid)
-		: BaseParticles(sph_body, solid), solid_(*solid) {}
-	//=================================================================================================//
-	void SolidParticles::initializeOtherVariables()
-	{
-		BaseParticles::initializeOtherVariables();
-		registerVariable(pos0_, "InitialPosition", [&](size_t i) -> Vecd { return pos_[i];});
-		registerVariable(n_, "NormalDirection");
-		registerVariable(n0_, "InitialNormalDirection", [&](size_t i) -> Vecd { return n_[i];});
-		registerVariable(B_, "CorrectionMatrix", [&](size_t i) -> Matd { return Matd::Identity();});
-	} 
-	//=================================================================================================//
-	Vecd SolidParticles::getKernelGradient(size_t index_i, size_t index_j, Real dW_ijV_j, Vecd &e_ij)
-	{
-		return 0.5 * dW_ijV_j * (B_[index_i] + B_[index_j]) * e_ij;
-	}
-
-    void SolidParticles::allocateDeviceMemory() {
-        BaseParticles::allocateDeviceMemory();
-        n_device_ = allocateSharedData<DeviceVecd>(n_.size());
-    }
-
-    void SolidParticles::freeDeviceMemory() {
-        BaseParticles::freeDeviceMemory();
-        freeDeviceData(n_device_);
-    }
-
-    void SolidParticles::copyToDeviceMemory() {
-        BaseParticles::copyToDeviceMemory();
-        copyDataToDevice(n_.data(), n_device_, n_.size());
-//        executionQueue.getQueue().wait();
-    }
-
-    void SolidParticles::copyFromDeviceMemory() {
-        BaseParticles::copyFromDeviceMemory();
-        copyDataFromDevice(n_.data(), n_device_, n_.size());
-    }
-
-    //=============================================================================================//
-	ElasticSolidParticles::
-		ElasticSolidParticles(SPHBody &sph_body, ElasticSolid *elastic_solid)
-		: SolidParticles(sph_body, elastic_solid),
-		  elastic_solid_(*elastic_solid) {}
-	//=================================================================================================//
-	void ElasticSolidParticles::initializeOtherVariables()
-	{
-		SolidParticles::initializeOtherVariables();
-		/**
-		 *	register particle data
-		 */
-		registerVariable(F_, "DeformationGradient", [&](size_t i) -> Matd { return Matd::Identity();});
-		registerVariable(dF_dt_, "DeformationRate");
-		/**
-		 *	register FSI data
-		 */
-		registerVariable(vel_ave_, "AverageVelocity");
-		registerVariable(acc_ave_, "AverageAcceleration");
-		/**
-		 *	add restart output particle data
-		 */
-		addVariableToRestart<Matd>("DeformationGradient");
-		/**
-		 *	add restart output particle data
-		 */		
-		addVariableToWrite<Vecd>("NormalDirection");
-		addDerivedVariableToWrite<Displacement>();
-		addDerivedVariableToWrite<VonMisesStress>();
-		addDerivedVariableToWrite<VonMisesStrain>();
-		addVariableToRestart<Matd>("DeformationGradient");
-		// get which stress measure is relevant for the material
-		stress_measure_ = elastic_solid_.getRelevantStressMeasureName();
-	}
-	//=================================================================================================//
-	Matd ElasticSolidParticles::getGreenLagrangeStrain(size_t particle_i)
-	{
-		Matd F = F_[particle_i];
-		return 0.5 * (F.transpose() * F - Matd::Identity());
-	}
-	//=================================================================================================//
-	Vecd ElasticSolidParticles::getPrincipalStrains(size_t particle_i)
-	{
-		Matd epsilon = getGreenLagrangeStrain(particle_i); 
-		return getPrincipalValuesFromMatrix(epsilon);
-	}
-	//=================================================================================================//
-	Matd ElasticSolidParticles::getStressCauchy(size_t particle_i)
-	{
-		Matd F = F_[particle_i];
-		Matd stress_PK2 = elastic_solid_.StressPK2(F, particle_i);
-		return (1.0 / F.determinant()) * F * stress_PK2 * F.transpose();
-	}
-	//=================================================================================================//
-	Matd ElasticSolidParticles::getStressPK2(size_t particle_i)
-	{
-		return elastic_solid_.StressPK2(F_[particle_i], particle_i);
-	}
-	//=================================================================================================//
-	Vecd ElasticSolidParticles::getPrincipalStresses(size_t particle_i)
-	{
-		Matd sigma;
-		if (stress_measure_ == "Cauchy")
-		{
-			sigma = getStressCauchy(particle_i); // Cauchy stress
-		}
-		else if (stress_measure_ == "PK2")
-		{
-			sigma = getStressPK2(particle_i); // Second Piola-Kirchhoff stress
-		}
-		else
-		{
-			throw std::runtime_error("get_Principal_stresses: wrong input");
-		}
-=======
 //=============================================================================================//
 SolidParticles::SolidParticles(SPHBody &sph_body, Solid *solid)
     : BaseParticles(sph_body, solid), solid_(*solid) {}
@@ -138,6 +23,28 @@
     registerVariable(B_, "CorrectionMatrix", [&](size_t i) -> Matd
                      { return Matd::Identity(); });
 }
+//=================================================================================================//
+void SolidParticles::allocateDeviceMemory() {
+        BaseParticles::allocateDeviceMemory();
+        n_device_ = allocateSharedData<DeviceVecd>(n_.size());
+}
+
+void SolidParticles::freeDeviceMemory() {
+        BaseParticles::freeDeviceMemory();
+        freeDeviceData(n_device_);
+}
+
+void SolidParticles::copyToDeviceMemory() {
+    BaseParticles::copyToDeviceMemory();
+    copyDataToDevice(n_.data(), n_device_, n_.size());
+//    executionQueue.getQueue().wait();
+}
+
+void SolidParticles::copyFromDeviceMemory() {
+    BaseParticles::copyFromDeviceMemory();
+    copyDataFromDevice(n_.data(), n_device_, n_.size());
+}
+
 //=============================================================================================//
 ElasticSolidParticles::
     ElasticSolidParticles(SPHBody &sph_body, ElasticSolid *elastic_solid)
@@ -213,7 +120,6 @@
     {
         throw std::runtime_error("get_Principal_stresses: wrong input");
     }
->>>>>>> a1331dda
 
     return getPrincipalValuesFromMatrix(sigma);
 }
