--- conflicted
+++ resolved
@@ -79,7 +79,6 @@
     return nullptr;
 }
 //=================================================================================================//
-<<<<<<< HEAD
 template <typename DeviceDataType, typename HostDataType>
 DeviceDataType *BaseParticles::registerDeviceVariable(const std::string &variable_name, std::size_t size,
                                                       const HostDataType* host_value)
@@ -92,13 +91,8 @@
                                                    size, host_value)->VariableAddress();
 }
 //=================================================================================================//
-template <typename DataType>
-StdLargeVec<DataType> *BaseParticles::
-    registerSharedVariable(const std::string &variable_name, const DataType &default_value)
-=======
 template <typename DataType, typename... Args>
 StdLargeVec<DataType> *BaseParticles::registerSharedVariable(const std::string &variable_name, Args &&...args)
->>>>>>> 3da67d84
 {
 
     DiscreteVariable<DataType> *variable = findVariableByName<DataType>(all_discrete_variables_, variable_name);
