/* ------------------------------------------------------------------------- *
 *                                SPHinXsys                                  *
 * ------------------------------------------------------------------------- *
 * SPHinXsys (pronunciation: s'finksis) is an acronym from Smoothed Particle *
 * Hydrodynamics for industrial compleX systems. It provides C++ APIs for    *
 * physical accurate simulation and aims to model coupled industrial dynamic *
 * systems including fluid, solid, multi-body dynamics and beyond with SPH   *
 * (smoothed particle hydrodynamics), a meshless computational method using  *
 * particle discretization.                                                  *
 *                                                                           *
 * SPHinXsys is partially funded by German Research Foundation               *
 * (Deutsche Forschungsgemeinschaft) DFG HU1527/6-1, HU1527/10-1,            *
 *  HU1527/12-1 and HU1527/12-4.                                             *
 *                                                                           *
 * Portions copyright (c) 2017-2023 Technical University of Munich and       *
 * the authors' affiliations.                                                *
 *                                                                           *
 * Licensed under the Apache License, Version 2.0 (the "License"); you may   *
 * not use this file except in compliance with the License. You may obtain a *
 * copy of the License at http://www.apache.org/licenses/LICENSE-2.0.        *
 *                                                                           *
 * ------------------------------------------------------------------------- */
/**
 * @file 	base_body_relation.h
 * @brief 	Base classes on body and particle topology relations.
 * @author	Chi ZHang and Xiangyu Hu
 */

#ifndef BASE_BODY_RELATION_H
#define BASE_BODY_RELATION_H

#include "base_geometry.h"
#include "base_particles.h"
#include "cell_linked_list.h"
#include "complex_body.h"
#include "neighborhood.h"

namespace SPH
{
<<<<<<< HEAD
	/** a small functor for obtaining search range for the simplest case */
	struct SearchDepthSingleResolution
	{
		int operator()(size_t particle_index) const { return 1; };
	};

	/** @brief a small functor for obtaining search depth across resolution
	 * @details Note that the search depth is defined on the target cell linked list.
	 */
	struct SearchDepthContact
	{
		int search_depth_;
		SearchDepthContact(SPHBody &sph_body, CellLinkedList *target_cell_linked_list)
			: search_depth_(1)
		{
			Real inv_grid_spacing_ = 1.0 / target_cell_linked_list->GridSpacing();
			Kernel *kernel_ = sph_body.sph_adaptation_->getKernel();
			search_depth_ = 1 + (int)floor(kernel_->CutOffRadius() * inv_grid_spacing_);
		};
		int operator()(size_t particle_index) const { return search_depth_; };
	};

	/** @brief a small functor for obtaining search depth for variable smoothing length
	 * @details Note that the search depth is defined on the target cell linked list.
	 */
	struct SearchDepthAdaptive
	{
		Real inv_grid_spacing_;
		Kernel *kernel_;
		StdLargeVec<Real> &h_ratio_;
		SearchDepthAdaptive(SPHBody &sph_body, CellLinkedList *target_cell_linked_list)
			: inv_grid_spacing_(1.0 / target_cell_linked_list->GridSpacing()),
			  kernel_(sph_body.sph_adaptation_->getKernel()),
			  h_ratio_(*sph_body.getBaseParticles().getVariableByName<Real>("SmoothingLengthRatio")){};
		int operator()(size_t particle_index) const
		{
			return 1 + (int)floor(kernel_->CutOffRadius(h_ratio_[particle_index]) * inv_grid_spacing_);
		};
	};

	/** @brief a small functor for obtaining search depth for variable smoothing length
	 * @details Note that this is only for building contact neighbor relation.
	 */
	struct SearchDepthAdaptiveContact
	{
		Real inv_grid_spacing_;
		SPHAdaptation &sph_adaptation_;
		Kernel &kernel_;
		SearchDepthAdaptiveContact(SPHBody &sph_body, CellLinkedList *target_cell_linked_list)
			: inv_grid_spacing_(1.0 / target_cell_linked_list->GridSpacing()),
			  sph_adaptation_(*sph_body.sph_adaptation_),
			  kernel_(*sph_body.sph_adaptation_->getKernel()){};
		int operator()(size_t particle_index) const
		{
			return 1 + (int)floor(kernel_.CutOffRadius(sph_adaptation_.SmoothingLengthRatio(particle_index)) * inv_grid_spacing_);
		};
	};

	/** Transfer body parts to real bodies. **/
	RealBodyVector BodyPartsToRealBodies(BodyPartVector body_parts);

	/**
	 * @class SPHRelation
	 * @brief The abstract class for all relations within a SPH body or with its contact SPH bodies
	 */
	class SPHRelation
	{
	protected:
		SPHBody &sph_body_;

	public:
		BaseParticles &base_particles_;
		SPHBody &getSPHBody() { return sph_body_; };
		explicit SPHRelation(SPHBody &sph_body);
		virtual ~SPHRelation(){};

		void subscribeToBody() { sph_body_.body_relations_.push_back(this); };
		virtual void resizeConfiguration() = 0;
		virtual void updateConfiguration() = 0;
	};

	/**
	 * @class BaseInnerRelation
	 * @brief The abstract relation within a SPH body
	 */
	class BaseInnerRelation : public SPHRelation
	{
	protected:
		virtual void resetNeighborhoodCurrentSize();

	public:
		RealBody *real_body_;
		ParticleConfiguration inner_configuration_; /**< inner configuration for the neighbor relations. */
        SharedPtr<StdSharedVec<NeighborhoodDevice>> inner_configuration_device_;

		explicit BaseInnerRelation(RealBody &real_body);
		virtual ~BaseInnerRelation(){};

		virtual void resizeConfiguration() override;

        void allocateInnerConfigurationDevice();
        void copyInnerConfigurationToDevice();
        void copyInnerConfigurationFromDevice();
	};

	/**
	 * @class BaseContactRelation
	 * @brief The base relation between a SPH body and its contact SPH bodies
	 */
	class BaseContactRelation : public SPHRelation
	{
	protected:
		virtual void resetNeighborhoodCurrentSize();

	public:
		RealBodyVector contact_bodies_;
		StdVec<ParticleConfiguration> contact_configuration_; /**< Configurations for particle interaction between bodies. */
        StdVec<StdSharedVec<NeighborhoodDevice>> contact_configuration_device_;

		BaseContactRelation(SPHBody &sph_body, RealBodyVector contact_bodies);
		BaseContactRelation(SPHBody &sph_body, BodyPartVector contact_body_parts)
			: BaseContactRelation(sph_body, BodyPartsToRealBodies(contact_body_parts)){};
		virtual ~BaseContactRelation(){};

		virtual void resizeConfiguration() override;

        void allocateContactConfiguration() {
            for (const auto & body : contact_configuration_)
                contact_configuration_device_.emplace_back(body.size(), execution::executionQueue.getQueue());
        }

        void copyContactConfigurationToDevice() {
            for (int k = 0; k < contact_configuration_.size(); ++k)
                for (int i = 0; i < contact_configuration_.at(k).size(); ++i)
                    contact_configuration_device_.at(k).at(i) = contact_configuration_.at(k).at(i);
        }

        void copyContactConfigurationFromDevice() {
            for (int k = 0; k < contact_configuration_.size(); ++k)
                for (int i = 0; i < contact_configuration_.at(k).size(); ++i)
                    contact_configuration_.at(k).at(i) = contact_configuration_device_.at(k).at(i);
        }
	};
}
=======
/** a small functor for obtaining search range for the simplest case */
struct SearchDepthSingleResolution
{
    int operator()(size_t particle_index) const { return 1; };
};

/** @brief a small functor for obtaining search depth across resolution
 * @details Note that the search depth is defined on the target cell linked list.
 */
struct SearchDepthContact
{
    int search_depth_;
    SearchDepthContact(SPHBody &sph_body, CellLinkedList *target_cell_linked_list)
        : search_depth_(1)
    {
        Real inv_grid_spacing_ = 1.0 / target_cell_linked_list->GridSpacing();
        Kernel *kernel_ = sph_body.sph_adaptation_->getKernel();
        search_depth_ = 1 + (int)floor(kernel_->CutOffRadius() * inv_grid_spacing_);
    };
    int operator()(size_t particle_index) const { return search_depth_; };
};

/** @brief a small functor for obtaining search depth for variable smoothing length
 * @details Note that the search depth is defined on the target cell linked list.
 */
struct SearchDepthAdaptive
{
    Real inv_grid_spacing_;
    Kernel *kernel_;
    StdLargeVec<Real> &h_ratio_;
    SearchDepthAdaptive(SPHBody &sph_body, CellLinkedList *target_cell_linked_list)
        : inv_grid_spacing_(1.0 / target_cell_linked_list->GridSpacing()),
          kernel_(sph_body.sph_adaptation_->getKernel()),
          h_ratio_(*sph_body.getBaseParticles().getVariableByName<Real>("SmoothingLengthRatio")){};
    int operator()(size_t particle_index) const
    {
        return 1 + (int)floor(kernel_->CutOffRadius(h_ratio_[particle_index]) * inv_grid_spacing_);
    };
};

/** @brief a small functor for obtaining search depth for variable smoothing length
 * @details Note that this is only for building contact neighbor relation.
 */
struct SearchDepthAdaptiveContact
{
    Real inv_grid_spacing_;
    SPHAdaptation &sph_adaptation_;
    Kernel &kernel_;
    SearchDepthAdaptiveContact(SPHBody &sph_body, CellLinkedList *target_cell_linked_list)
        : inv_grid_spacing_(1.0 / target_cell_linked_list->GridSpacing()),
          sph_adaptation_(*sph_body.sph_adaptation_),
          kernel_(*sph_body.sph_adaptation_->getKernel()){};
    int operator()(size_t particle_index) const
    {
        return 1 + (int)floor(kernel_.CutOffRadius(sph_adaptation_.SmoothingLengthRatio(particle_index)) * inv_grid_spacing_);
    };
};

/** Transfer body parts to real bodies. **/
RealBodyVector BodyPartsToRealBodies(BodyPartVector body_parts);

/**
 * @class SPHRelation
 * @brief The abstract class for all relations within a SPH body or with its contact SPH bodies
 */
class SPHRelation
{
  protected:
    SPHBody &sph_body_;

  public:
    BaseParticles &base_particles_;
    SPHBody &getSPHBody() { return sph_body_; };
    explicit SPHRelation(SPHBody &sph_body);
    virtual ~SPHRelation(){};

    void subscribeToBody() { sph_body_.body_relations_.push_back(this); };
    virtual void resizeConfiguration() = 0;
    virtual void updateConfiguration() = 0;
};

/**
 * @class BaseInnerRelation
 * @brief The abstract relation within a SPH body
 */
class BaseInnerRelation : public SPHRelation
{
  protected:
    virtual void resetNeighborhoodCurrentSize();

  public:
    RealBody *real_body_;
    ParticleConfiguration inner_configuration_; /**< inner configuration for the neighbor relations. */
    explicit BaseInnerRelation(RealBody &real_body);
    virtual ~BaseInnerRelation(){};

    virtual void resizeConfiguration() override;
};

/**
 * @class BaseContactRelation
 * @brief The base relation between a SPH body and its contact SPH bodies
 */
class BaseContactRelation : public SPHRelation
{
  protected:
    virtual void resetNeighborhoodCurrentSize();

  public:
    RealBodyVector contact_bodies_;
    StdVec<ParticleConfiguration> contact_configuration_; /**< Configurations for particle interaction between bodies. */

    BaseContactRelation(SPHBody &sph_body, RealBodyVector contact_bodies);
    BaseContactRelation(SPHBody &sph_body, BodyPartVector contact_body_parts)
        : BaseContactRelation(sph_body, BodyPartsToRealBodies(contact_body_parts)){};
    virtual ~BaseContactRelation(){};

    virtual void resizeConfiguration() override;
};
} // namespace SPH
>>>>>>> a1331dda
#endif // BASE_BODY_RELATION_H<|MERGE_RESOLUTION|>--- conflicted
+++ resolved
@@ -37,152 +37,6 @@
 
 namespace SPH
 {
-<<<<<<< HEAD
-	/** a small functor for obtaining search range for the simplest case */
-	struct SearchDepthSingleResolution
-	{
-		int operator()(size_t particle_index) const { return 1; };
-	};
-
-	/** @brief a small functor for obtaining search depth across resolution
-	 * @details Note that the search depth is defined on the target cell linked list.
-	 */
-	struct SearchDepthContact
-	{
-		int search_depth_;
-		SearchDepthContact(SPHBody &sph_body, CellLinkedList *target_cell_linked_list)
-			: search_depth_(1)
-		{
-			Real inv_grid_spacing_ = 1.0 / target_cell_linked_list->GridSpacing();
-			Kernel *kernel_ = sph_body.sph_adaptation_->getKernel();
-			search_depth_ = 1 + (int)floor(kernel_->CutOffRadius() * inv_grid_spacing_);
-		};
-		int operator()(size_t particle_index) const { return search_depth_; };
-	};
-
-	/** @brief a small functor for obtaining search depth for variable smoothing length
-	 * @details Note that the search depth is defined on the target cell linked list.
-	 */
-	struct SearchDepthAdaptive
-	{
-		Real inv_grid_spacing_;
-		Kernel *kernel_;
-		StdLargeVec<Real> &h_ratio_;
-		SearchDepthAdaptive(SPHBody &sph_body, CellLinkedList *target_cell_linked_list)
-			: inv_grid_spacing_(1.0 / target_cell_linked_list->GridSpacing()),
-			  kernel_(sph_body.sph_adaptation_->getKernel()),
-			  h_ratio_(*sph_body.getBaseParticles().getVariableByName<Real>("SmoothingLengthRatio")){};
-		int operator()(size_t particle_index) const
-		{
-			return 1 + (int)floor(kernel_->CutOffRadius(h_ratio_[particle_index]) * inv_grid_spacing_);
-		};
-	};
-
-	/** @brief a small functor for obtaining search depth for variable smoothing length
-	 * @details Note that this is only for building contact neighbor relation.
-	 */
-	struct SearchDepthAdaptiveContact
-	{
-		Real inv_grid_spacing_;
-		SPHAdaptation &sph_adaptation_;
-		Kernel &kernel_;
-		SearchDepthAdaptiveContact(SPHBody &sph_body, CellLinkedList *target_cell_linked_list)
-			: inv_grid_spacing_(1.0 / target_cell_linked_list->GridSpacing()),
-			  sph_adaptation_(*sph_body.sph_adaptation_),
-			  kernel_(*sph_body.sph_adaptation_->getKernel()){};
-		int operator()(size_t particle_index) const
-		{
-			return 1 + (int)floor(kernel_.CutOffRadius(sph_adaptation_.SmoothingLengthRatio(particle_index)) * inv_grid_spacing_);
-		};
-	};
-
-	/** Transfer body parts to real bodies. **/
-	RealBodyVector BodyPartsToRealBodies(BodyPartVector body_parts);
-
-	/**
-	 * @class SPHRelation
-	 * @brief The abstract class for all relations within a SPH body or with its contact SPH bodies
-	 */
-	class SPHRelation
-	{
-	protected:
-		SPHBody &sph_body_;
-
-	public:
-		BaseParticles &base_particles_;
-		SPHBody &getSPHBody() { return sph_body_; };
-		explicit SPHRelation(SPHBody &sph_body);
-		virtual ~SPHRelation(){};
-
-		void subscribeToBody() { sph_body_.body_relations_.push_back(this); };
-		virtual void resizeConfiguration() = 0;
-		virtual void updateConfiguration() = 0;
-	};
-
-	/**
-	 * @class BaseInnerRelation
-	 * @brief The abstract relation within a SPH body
-	 */
-	class BaseInnerRelation : public SPHRelation
-	{
-	protected:
-		virtual void resetNeighborhoodCurrentSize();
-
-	public:
-		RealBody *real_body_;
-		ParticleConfiguration inner_configuration_; /**< inner configuration for the neighbor relations. */
-        SharedPtr<StdSharedVec<NeighborhoodDevice>> inner_configuration_device_;
-
-		explicit BaseInnerRelation(RealBody &real_body);
-		virtual ~BaseInnerRelation(){};
-
-		virtual void resizeConfiguration() override;
-
-        void allocateInnerConfigurationDevice();
-        void copyInnerConfigurationToDevice();
-        void copyInnerConfigurationFromDevice();
-	};
-
-	/**
-	 * @class BaseContactRelation
-	 * @brief The base relation between a SPH body and its contact SPH bodies
-	 */
-	class BaseContactRelation : public SPHRelation
-	{
-	protected:
-		virtual void resetNeighborhoodCurrentSize();
-
-	public:
-		RealBodyVector contact_bodies_;
-		StdVec<ParticleConfiguration> contact_configuration_; /**< Configurations for particle interaction between bodies. */
-        StdVec<StdSharedVec<NeighborhoodDevice>> contact_configuration_device_;
-
-		BaseContactRelation(SPHBody &sph_body, RealBodyVector contact_bodies);
-		BaseContactRelation(SPHBody &sph_body, BodyPartVector contact_body_parts)
-			: BaseContactRelation(sph_body, BodyPartsToRealBodies(contact_body_parts)){};
-		virtual ~BaseContactRelation(){};
-
-		virtual void resizeConfiguration() override;
-
-        void allocateContactConfiguration() {
-            for (const auto & body : contact_configuration_)
-                contact_configuration_device_.emplace_back(body.size(), execution::executionQueue.getQueue());
-        }
-
-        void copyContactConfigurationToDevice() {
-            for (int k = 0; k < contact_configuration_.size(); ++k)
-                for (int i = 0; i < contact_configuration_.at(k).size(); ++i)
-                    contact_configuration_device_.at(k).at(i) = contact_configuration_.at(k).at(i);
-        }
-
-        void copyContactConfigurationFromDevice() {
-            for (int k = 0; k < contact_configuration_.size(); ++k)
-                for (int i = 0; i < contact_configuration_.at(k).size(); ++i)
-                    contact_configuration_.at(k).at(i) = contact_configuration_device_.at(k).at(i);
-        }
-	};
-}
-=======
 /** a small functor for obtaining search range for the simplest case */
 struct SearchDepthSingleResolution
 {
@@ -276,10 +130,16 @@
   public:
     RealBody *real_body_;
     ParticleConfiguration inner_configuration_; /**< inner configuration for the neighbor relations. */
+        SharedPtr<StdSharedVec<NeighborhoodDevice>> inner_configuration_device_;
+
     explicit BaseInnerRelation(RealBody &real_body);
     virtual ~BaseInnerRelation(){};
 
     virtual void resizeConfiguration() override;
+
+    void allocateInnerConfigurationDevice();
+    void copyInnerConfigurationToDevice();
+    void copyInnerConfigurationFromDevice();
 };
 
 /**
@@ -301,7 +161,23 @@
     virtual ~BaseContactRelation(){};
 
     virtual void resizeConfiguration() override;
-};
+
+        void allocateContactConfiguration() {
+            for (const auto & body : contact_configuration_)
+                contact_configuration_device_.emplace_back(body.size(), execution::executionQueue.getQueue());
+        }
+
+        void copyContactConfigurationToDevice() {
+            for (int k = 0; k < contact_configuration_.size(); ++k)
+                for (int i = 0; i < contact_configuration_.at(k).size(); ++i)
+                    contact_configuration_device_.at(k).at(i) = contact_configuration_.at(k).at(i);
+        }
+
+        void copyContactConfigurationFromDevice() {
+            for (int k = 0; k < contact_configuration_.size(); ++k)
+                for (int i = 0; i < contact_configuration_.at(k).size(); ++i)
+                    contact_configuration_.at(k).at(i) = contact_configuration_device_.at(k).at(i);
+        }
+	};
 } // namespace SPH
->>>>>>> a1331dda
 #endif // BASE_BODY_RELATION_H