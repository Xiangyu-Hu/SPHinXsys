/**
 * @file 	sph_data_conainers.h
 * @brief 	Set up of basic data structure.
 * @author	Luhui Han, Chi ZHang and Xiangyu Hu
 */
#pragma once

#include "base_data_package.h"

namespace SPH {
	/**
	 * @brief Preclaimed classes.
	 */
	class BaseMaterial;
	class SPHBody;
	class RealBody;
<<<<<<< HEAD
	class SolidBody;
=======
	class BodyPart;
>>>>>>> 1e17d459
	class FictitiousBody;
	class CellList;
	class BaseParticles;

	/** Bounding box for system, body, body part and shape, first: lower bound, second: upper bound. */
	typedef std::pair<Vecd, Vecd> BoundingBox;
	/** Generalized particle data type */
	typedef std::tuple<StdVec<StdLargeVec<Real>*>, StdVec<StdLargeVec<Vecd>*>, StdVec<StdLargeVec<Matd>*>,
		StdVec<StdLargeVec<int>*>> ParticleData;
	/** Generalized particle variable to index map */
	typedef std::array<std::map<std::string, size_t>, 4> ParticleDataMap;
	/** Generalized particle variable list */
	typedef std::array<StdVec<std::pair<std::string, size_t>>, 4> ParticleVariableList;
	/** Vector of Material. Note that vector of references are not allowed in c++.*/
	using MaterialVector = StdVec<BaseMaterial*>;
	/** Vector of bodies */
	using SPHBodyVector = StdVec<SPHBody*>;
	using SolidBodyVector = StdVec<SolidBody*>;
	using RealBodyVector = StdVec<RealBody*>;
	using BodyPartVector = StdVec<BodyPart*>;
	using FictitiousBodyVector = StdVec<FictitiousBody*>;

	/** Index container with elements of size_t. */
	using IndexVector = StdVec<size_t>;
	/** Concurrent particle indexes .*/
	using ConcurrentIndexVector = LargeVec<size_t>;

	/** List data pair*/
	using ListData = std::pair<size_t, Vecd>;
	/** Cell list vector data. */
	using CellListDataVector = StdLargeVec<ListData>;
	/** Cell lists*/
	using CellLists = StdLargeVec<CellList*>;

	/** Concurrent vector .*/
	template<class DataType>
	using ConcurrentVector = LargeVec<DataType>;
	/** concurrent cell lists*/
	using ConcurrentCellLists = LargeVec<CellList*>;
	/** Split cell list for split algorithms. */
	using SplitCellLists = StdVec<ConcurrentCellLists>;
	/** Pair of point and volume. */
	using PositionsAndVolumes = StdVec<std::pair<Vecd, Real>>;

	/** register a variable to generalized particle data and particle map */
	template<int DataTypeIndex, typename VariableType>
	void registerAVariableToParticleData(ParticleData& particle_data, 
		ParticleDataMap& particle_map, StdLargeVec<VariableType>& variable_addrs, std::string variable_name)
	{
		if (particle_map[DataTypeIndex].find(variable_name) == particle_map[DataTypeIndex].end())
		{
			std::get<DataTypeIndex>(particle_data).push_back(&variable_addrs);
			particle_map[DataTypeIndex].insert(make_pair(variable_name, std::get<DataTypeIndex>(particle_data).size() - 1));
		}
		else
		{
			std::cout << "\n Error: the variable '" << variable_name << "' has already been registered!" << std::endl;
			exit(1);
		}
	};

	/** loop particle data with operations */
	template<template<int DataTypeIndex, typename VariableType> typename OperationType, 
		typename... ParticleArgs>
	void loopParticleData(ParticleData& particle_data, ParticleArgs... particle_args)
	{
		OperationType<indexScalar, Real>	scalar_operation;
		OperationType<indexVector, Vecd>	vector_operation;
		OperationType<indexMatrix, Matd>	matrix_operation;
		OperationType<indexInteger, int>	integer_operation;

		scalar_operation(particle_data, particle_args...);
		vector_operation(particle_data, particle_args...);
		matrix_operation(particle_data, particle_args...);
		integer_operation(particle_data, particle_args...);
	};

		/** operation by looping or going through a particle data map */
		template<int DataTypeIndex, typename VariableType>
		struct loopParticleDataMap
		{
			template<typename VariableOperation>
			void operator () (ParticleData& particle_data,
				ParticleDataMap& particle_data_map, VariableOperation& variable_operation) const
			{
				for (auto const& name_index : particle_data_map[DataTypeIndex])
				{
					std::string variable_name = name_index.first;
					StdLargeVec<VariableType>& variable = *(std::get<DataTypeIndex>(particle_data)[name_index.second]);
					variable_operation(variable_name, variable);
				}
			};
		};
}<|MERGE_RESOLUTION|>--- conflicted
+++ resolved
@@ -14,11 +14,8 @@
 	class BaseMaterial;
 	class SPHBody;
 	class RealBody;
-<<<<<<< HEAD
 	class SolidBody;
-=======
 	class BodyPart;
->>>>>>> 1e17d459
 	class FictitiousBody;
 	class CellList;
 	class BaseParticles;
