/* -------------------------------------------------------------------------*
 *								SPHinXsys									*
 * -------------------------------------------------------------------------*
 * SPHinXsys (pronunciation: s'finksis) is an acronym from Smoothed Particle*
 * Hydrodynamics for industrial compleX systems. It provides C++ APIs for	*
 * physical accurate simulation and aims to model coupled industrial dynamic*
 * systems including fluid, solid, multi-body dynamics and beyond with SPH	*
 * (smoothed particle hydrodynamics), a meshless computational method using	*
 * particle discretization.													*
 *																			*
 * SPHinXsys is partially funded by German Research Foundation				*
 * (Deutsche Forschungsgemeinschaft) DFG HU1527/6-1, HU1527/10-1,			*
 *  HU1527/12-1 and HU1527/12-4													*
 *                                                                          *
 * Portions copyright (c) 2017-2022 Technical University of Munich and		*
 * the authors' affiliations.												*
 *                                                                          *
 * Licensed under the Apache License, Version 2.0 (the "License"); you may  *
 * not use this file except in compliance with the License. You may obtain a*
 * copy of the License at http://www.apache.org/licenses/LICENSE-2.0.       *
 *                                                                          *
 * ------------------------------------------------------------------------*/
/**
 * @file 	dynamic_time_warping_method.h
 * @brief 	Classes for the comparison between validated and tested results
			with dynamic time warping method.
 * @author	Bo Zhang , Chi ZHang and Xiangyu Hu
 */

#pragma once

#include "regression_test_base.hpp"

namespace SPH
{
	/**
	 * @class RegressionTestDynamicTimeWarping
	 * @brief the regression test is based on the dynamic time warping.
	 */
	template <class ObserveMethodType>
	class RegressionTestDynamicTimeWarping : public RegressionTestTimeAveraged<ObserveMethodType>
	{
		/*identify the variable type from the parent class. */
		using VariableType = decltype(ObserveMethodType::type_indicator_);

	protected:
		std::string dtw_distance_filefullpath_; /* the path for DTW distance. */
		XmlEngine dtw_distance_xml_engine_in_;	/* xml engine for dtw distance input. */
		XmlEngine dtw_distance_xml_engine_out_; /* xml engine for dtw distance output. */

		StdVec<Real> dtw_distance_, dtw_distance_new_; /* the container of DTW distance between each pairs. */

		/** the method used for calculating the p_norm. (calculateDTWDistance) */
		Real calculatePNorm(Real variable_a, Real variable_b)
		{
			return std::abs(variable_a - variable_b);
		};
		template <typename Variable>
		Real calculatePNorm(const Variable &variable_a, const Variable variable_b)
		{
			return (variable_a - variable_b).norm();
		};

		/** the local constrained method used for calculating the dtw distance between two lines. */
		StdVec<Real> calculateDTWDistance(DoubleVec<VariableType> dataset_a_, DoubleVec<VariableType> dataset_b_);

	public:
		template <typename... ConstructorArgs>
		explicit RegressionTestDynamicTimeWarping(ConstructorArgs &&...args) : RegressionTestTimeAveraged<ObserveMethodType>(std::forward<ConstructorArgs>(args)...),
																			   dtw_distance_xml_engine_in_("dtw_distance_xml_engine_in", "dtw_distance"),
																			   dtw_distance_xml_engine_out_("dtw_distance_xml_engine_out", "dtw_distance")
		{
<<<<<<< HEAD
			dtw_distance_filefullpath_ = this->input_folder_path_ + "/" + this->dynamics_identifier_name_ + "_"
				+ this->quantity_name_ + "_dtwdistance.xml";
=======
			dtw_distance_filefullpath_ = this->input_folder_path_ + "/" + this->dynamics_identifier_name_ + "_" + this->quantity_name_ + "_dtwdistance.xml";
>>>>>>> 19942110
		};
		virtual ~RegressionTestDynamicTimeWarping(){};

		void setupTheTest();						   /** setup the test and defined basic variables. */
		void readDTWDistanceFromXml();				   /** read the old DTW distance from the .xml file. */
		void updateDTWDistance();					   /** update the maximum DTWDistance with the new result. */
		void writeDTWDistanceToXml();				   /* write the updated DTWDistance to .xml file.*/
		bool compareDTWDistance(Real threshold_value); /* compare the DTWDistance if converged. */
		void resultTest();							   /** test the new result if it is converged within the range. */

		/** the interface for generating the priori converged result with DTW */
		void generateDataBase(Real threshold_value, std::string filter = "false")
		{
			this->writeXmlToXmlFile();
			this->readXmlFromXmlFile();
			this->transposeTheIndex();
			if (this->converged == "false")
			{
				setupTheTest();
				if (filter == "true")
					this->filterExtremeValues();
				readDTWDistanceFromXml();
				/* loop all existed result to get maximum dtw distance. */
				for (int n = 0; n != (this->number_of_run_ - 1); ++n)
				{
					this->readResultFromXml(n);
					updateDTWDistance();
				}
				this->writeResultToXml(this->number_of_run_ - 1);
				writeDTWDistanceToXml();
				compareDTWDistance(threshold_value);
			}
			else
				std::cout << "The results have been converged." << std::endl;
		};

		/** the interface for generating the priori converged result with DTW. */
		void newResultTest(std::string filter = "false")
		{
			this->writeXmlToXmlFile();
			this->readXmlFromXmlFile();
			this->transposeTheIndex();
			setupTheTest();
			if (filter == "true")
				this->filterExtremeValues();
			readDTWDistanceFromXml();
			for (int n = 0; n != this->number_of_run_; ++n)
			{
<<<<<<< HEAD
				this->result_filefullpath_ = this->input_folder_path_ + "/" + this->dynamics_identifier_name_
					+ "_" + this->quantity_name_ + "_Run_" + std::to_string(n) + "_result.xml";
=======
				this->result_filefullpath_ = this->input_folder_path_ + "/" + this->dynamics_identifier_name_ + "_" + this->quantity_name_ + "_Run_" + std::to_string(n) + "_result.xml";
>>>>>>> 19942110
				if (!fs::exists(this->result_filefullpath_))
				{
					std::cout << "This result has not been preserved and will not be compared." << std::endl;
					continue;
				}
				this->readResultFromXml(n);
				resultTest();
			}
			std::cout << "The result of " << this->quantity_name_
					  << " is correct based on the dynamic time warping regression test!" << std::endl;
		};
	};
}<|MERGE_RESOLUTION|>--- conflicted
+++ resolved
@@ -70,12 +70,7 @@
 																			   dtw_distance_xml_engine_in_("dtw_distance_xml_engine_in", "dtw_distance"),
 																			   dtw_distance_xml_engine_out_("dtw_distance_xml_engine_out", "dtw_distance")
 		{
-<<<<<<< HEAD
-			dtw_distance_filefullpath_ = this->input_folder_path_ + "/" + this->dynamics_identifier_name_ + "_"
-				+ this->quantity_name_ + "_dtwdistance.xml";
-=======
 			dtw_distance_filefullpath_ = this->input_folder_path_ + "/" + this->dynamics_identifier_name_ + "_" + this->quantity_name_ + "_dtwdistance.xml";
->>>>>>> 19942110
 		};
 		virtual ~RegressionTestDynamicTimeWarping(){};
 
@@ -124,12 +119,7 @@
 			readDTWDistanceFromXml();
 			for (int n = 0; n != this->number_of_run_; ++n)
 			{
-<<<<<<< HEAD
-				this->result_filefullpath_ = this->input_folder_path_ + "/" + this->dynamics_identifier_name_
-					+ "_" + this->quantity_name_ + "_Run_" + std::to_string(n) + "_result.xml";
-=======
 				this->result_filefullpath_ = this->input_folder_path_ + "/" + this->dynamics_identifier_name_ + "_" + this->quantity_name_ + "_Run_" + std::to_string(n) + "_result.xml";
->>>>>>> 19942110
 				if (!fs::exists(this->result_filefullpath_))
 				{
 					std::cout << "This result has not been preserved and will not be compared." << std::endl;
