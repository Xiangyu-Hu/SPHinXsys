/* -------------------------------------------------------------------------*
 *								SPHinXsys									*
 * -------------------------------------------------------------------------*
 * SPHinXsys (pronunciation: s'finksis) is an acronym from Smoothed Particle*
 * Hydrodynamics for industrial compleX systems. It provides C++ APIs for	*
 * physical accurate simulation and aims to model coupled industrial dynamic*
 * systems including fluid, solid, multi-body dynamics and beyond with SPH	*
 * (smoothed particle hydrodynamics), a meshless computational method using	*
 * particle discretization.													*
 *																			*
 * SPHinXsys is partially funded by German Research Foundation				*
 * (Deutsche Forschungsgemeinschaft) DFG HU1527/6-1, HU1527/10-1,			*
 *  HU1527/12-1 and HU1527/12-4													*
 *                                                                          *
 * Portions copyright (c) 2017-2022 Technical University of Munich and		*
 * the authors' affiliations.												*
 *                                                                          *
 * Licensed under the Apache License, Version 2.0 (the "License"); you may  *
 * not use this file except in compliance with the License. You may obtain a*
 * copy of the License at http://www.apache.org/licenses/LICENSE-2.0.       *
 *                                                                          *
 * ------------------------------------------------------------------------*/
/**
 * @file    base_local_dynamics.h
 * @brief 	This is for the base classes of local particle dynamics, which describe the
 * 			dynamics of a particle and it neighbors.
 * @author	Chi ZHang and Xiangyu Hu
 */

#ifndef BASE_LOCAL_DYNAMICS_H
#define BASE_LOCAL_DYNAMICS_H

#include "base_data_package.h"
#include "sph_data_containers.h"
#include "base_particle_dynamics.h"

namespace SPH
{
	/** A Functor for Summation */
	template <class ReturnType>
	struct ReduceSum
	{
		ReturnType operator()(const ReturnType &x, const ReturnType &y) const { return x + y; };
	};
	/** A Functor for Maximum */
	struct ReduceMax
	{
		Real operator()(Real x, Real y) const { return SMAX(x, y); };
	};
	/** A Functor for Minimum */
	struct ReduceMin
	{
		Real operator()(Real x, Real y) const { return SMIN(x, y); };
	};
	/** A Functor for OR operator */
	struct ReduceOR
	{
		bool operator()(bool x, bool y) const { return x || y; };
	};
	/** A Functor for AND operator */
	struct ReduceAND
	{
		bool operator()(bool x, bool y) const { return x && y; };
	};
	/** A Functor for lower bound */
	struct ReduceLowerBound
	{
		Vecd operator()(const Vecd &x, const Vecd &y) const
		{
			Vecd lower_bound;
			for (int i = 0; i < lower_bound.size(); ++i)
				lower_bound[i] = SMIN(x[i], y[i]);
			return lower_bound;
		};
	};
	/** A Functor for upper bound */
	struct ReduceUpperBound
	{
		Vecd operator()(const Vecd &x, const Vecd &y) const
		{
			Vecd upper_bound;
			for (int i = 0; i < upper_bound.size(); ++i)
				upper_bound[i] = SMAX(x[i], y[i]);
			return upper_bound;
		};
	};

	/**
	 * @class BaseLocalDynamics
	 * @brief The base class for all local particle dynamics.
	 */
	template <class DynamicsIdentifier>
	class BaseLocalDynamics
	{
	public:
		explicit BaseLocalDynamics(DynamicsIdentifier &identifier)
			: identifier_(identifier), sph_body_(identifier.getSPHBody()){};
		virtual ~BaseLocalDynamics(){};
		SPHBody &getSPHBody() { return sph_body_; };
		DynamicsIdentifier &getDynamicsIdentifier() { return identifier_; };
		virtual void setupDynamics(Real dt = 0.0){}; // setup global parameters
	protected:
		DynamicsIdentifier &identifier_;
		SPHBody &sph_body_;
	};
	using LocalDynamics = BaseLocalDynamics<SPHBody>;

	/**
	 * @class BaseLocalDynamicsReduce
<<<<<<< HEAD
	 * @brief The new version of base class for all local particle dynamics.
=======
	 * @brief The base class for all local particle dynamics for reducing.
>>>>>>> 19942110
	 */
	template <typename ReturnType, typename Operation, class DynamicsIdentifier>
	class BaseLocalDynamicsReduce : public BaseLocalDynamics<DynamicsIdentifier>
	{
	public:
		BaseLocalDynamicsReduce(DynamicsIdentifier &identifier, ReturnType reference)
			: BaseLocalDynamics<DynamicsIdentifier>(identifier), reference_(reference),
			  quantity_name_("ReducedQuantity"){};
		virtual ~BaseLocalDynamicsReduce(){};

		using ReduceReturnType = ReturnType;
		ReturnType Reference() { return reference_; };
		std::string QuantityName() { return quantity_name_; };
		Operation &getOperation() { return operation_; };
		virtual ReturnType outputResult(ReturnType reduced_value) { return reduced_value; }

	protected:
		ReturnType reference_;
		Operation operation_;
		std::string quantity_name_;
	};
	template <typename ReturnType, typename Operation>
	using LocalDynamicsReduce = BaseLocalDynamicsReduce<ReturnType, Operation, SPHBody>;
}
#endif // BASE_LOCAL_DYNAMICS_H<|MERGE_RESOLUTION|>--- conflicted
+++ resolved
@@ -107,11 +107,7 @@
 
 	/**
 	 * @class BaseLocalDynamicsReduce
-<<<<<<< HEAD
-	 * @brief The new version of base class for all local particle dynamics.
-=======
 	 * @brief The base class for all local particle dynamics for reducing.
->>>>>>> 19942110
 	 */
 	template <typename ReturnType, typename Operation, class DynamicsIdentifier>
 	class BaseLocalDynamicsReduce : public BaseLocalDynamics<DynamicsIdentifier>
