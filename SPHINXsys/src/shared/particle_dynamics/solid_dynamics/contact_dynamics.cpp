--- conflicted
+++ resolved
@@ -15,7 +15,6 @@
 			: LocalDynamics(self_contact_relation.getSPHBody()), SolidDataInner(self_contact_relation),
 			  mass_(particles_->mass_)
 		{
-<<<<<<< HEAD
             if(auto ptr = particles_->getVariableByName<Real>("SelfContactDensity"))
                 self_contact_density_ = ptr;
             else
@@ -23,13 +22,8 @@
                 self_contact_density_ = new StdLargeVec<Real>;
                 particles_->registerVariable(*self_contact_density_, "SelfContactDensity");
             }
-			Real dp_1 = self_contact_relation.sph_body_.sph_adaptation_->ReferenceSpacing();
-			offset_W_ij_ = self_contact_relation.sph_body_.sph_adaptation_->getKernel()->W(dp_1, zero_vec);
-=======
-			particles_->registerVariable(self_contact_density_, "SelfContactDensity");
 			Real dp_1 = self_contact_relation.getSPHBody().sph_adaptation_->ReferenceSpacing();
 			offset_W_ij_ = self_contact_relation.getSPHBody().sph_adaptation_->getKernel()->W(dp_1, ZeroVecd);
->>>>>>> 33f1bc9f
 		}
 		//=================================================================================================//
 		void SelfContactDensitySummation::interaction(size_t index_i, Real dt)
@@ -101,7 +95,6 @@
 			  kernel_(solid_body_contact_relation.getSPHBody().sph_adaptation_->getKernel()),
 			  particle_spacing_(solid_body_contact_relation.getSPHBody().sph_adaptation_->ReferenceSpacing())
 		{
-<<<<<<< HEAD
             if(auto ptr = particles_->getVariableByName<Real>("ContactDensity"))
                 contact_density_ = ptr;
             else
@@ -109,11 +102,6 @@
                 contact_density_ = new StdLargeVec<Real>;
                 particles_->registerVariable(*contact_density_, "ContactDensity");
             }
-            Real dp_1 = solid_body_contact_relation.sph_body_.sph_adaptation_->ReferenceSpacing();
-=======
-			particles_->registerVariable(contact_density_, "ContactDensity");
-
->>>>>>> 33f1bc9f
 			for (size_t k = 0; k != contact_particles_.size(); ++k)
 			{
 				Real dp_k = solid_body_contact_relation.contact_bodies_[k]->sph_adaptation_->ReferenceSpacing();
@@ -158,7 +146,7 @@
 				// to maintain enough contact pressure to prevent penetration while also maintaining stability.
 				contact_density_i += heuristic_limiter * sigma * calibration_factor_[k];
 			}
-			contact_density_[index_i] = contact_density_i;
+			(*contact_density_)[index_i] = contact_density_i;
 		}
 		//=================================================================================================//
 		SelfContactForce::
