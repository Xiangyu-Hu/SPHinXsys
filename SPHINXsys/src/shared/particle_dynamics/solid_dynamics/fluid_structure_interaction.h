/* -------------------------------------------------------------------------*
 *								SPHinXsys									*
 * -------------------------------------------------------------------------*
 * SPHinXsys (pronunciation: s'finksis) is an acronym from Smoothed Particle*
 * Hydrodynamics for industrial compleX systems. It provides C++ APIs for	*
 * physical accurate simulation and aims to model coupled industrial dynamic*
 * systems including fluid, solid, multi-body dynamics and beyond with SPH	*
 * (smoothed particle hydrodynamics), a meshless computational method using	*
 * particle discretization.													*
 *																			*
 * SPHinXsys is partially funded by German Research Foundation				*
 * (Deutsche Forschungsgemeinschaft) DFG HU1527/6-1, HU1527/10-1,			*
 *  HU1527/12-1 and HU1527/12-4													*
 *                                                                          *
 * Portions copyright (c) 2017-2022 Technical University of Munich and		*
 * the authors' affiliations.												*
 *                                                                          *
 * Licensed under the Apache License, Version 2.0 (the "License"); you may  *
 * not use this file except in compliance with the License. You may obtain a*
 * copy of the License at http://www.apache.org/licenses/LICENSE-2.0.       *
 *                                                                          *
 * ------------------------------------------------------------------------*/
/**
 * @file 	fluid_structure_interaction.h
 * @brief 	Here, we define the algorithm classes for fluid structure interaction.
 * @author	Chi Zhang and Xiangyu Hu
 */

#ifndef FLUID_STRUCTURE_INTERACTION_H
#define FLUID_STRUCTURE_INTERACTION_H

#include "all_particle_dynamics.h"
#include "base_material.h"
#include "fluid_dynamics_complex.h"
#include "elastic_dynamics.h"
#include "riemann_solver.h"

namespace SPH
{
	namespace solid_dynamics
	{
		typedef DataDelegateSimple<SolidParticles> SolidDataSimple;
		typedef DataDelegateContact<SolidParticles, FluidParticles> FSIContactData;

		/**
		 * @class BaseForceFromFluid
		 * @brief Base class for computing the forces from the fluid
		 */
		class BaseForceFromFluid : public LocalDynamics, public FSIContactData
		{
		public:
			explicit BaseForceFromFluid(BaseContactRelation &contact_relation);
			virtual ~BaseForceFromFluid(){};
			StdLargeVec<Vecd> &getForceFromFluid() { return force_from_fluid_; };

		protected:
			StdLargeVec<Real> &Vol_;
			StdVec<Fluid *> contact_fluids_;
			StdLargeVec<Vecd> force_from_fluid_;
		};

		/**
		 * @class ViscousForceFromFluid
		 * @brief Computing the viscous force from the fluid
		 */
		class ViscousForceFromFluid : public BaseForceFromFluid
		{
		public:
			explicit ViscousForceFromFluid(BaseContactRelation &contact_relation);
			virtual ~ViscousForceFromFluid(){};
<<<<<<< HEAD
			void interaction(size_t index_i, Real dt = 0.0);
=======

			inline void interaction(size_t index_i, Real dt = 0.0)
			{
				Real Vol_i = Vol_[index_i];
				const Vecd &vel_ave_i = vel_ave_[index_i];

				Vecd force = Vecd::Zero();
				/** Contact interaction. */
				for (size_t k = 0; k < contact_configuration_.size(); ++k)
				{
					Real mu_k = mu_[k];
					Real smoothing_length_k = smoothing_length_[k];
					StdLargeVec<Vecd> &vel_n_k = *(contact_vel_n_[k]);
					Neighborhood &contact_neighborhood = (*contact_configuration_[k])[index_i];
					for (size_t n = 0; n != contact_neighborhood.current_size_; ++n)
					{
						size_t index_j = contact_neighborhood.j_[n];

						Vecd vel_derivative = 2.0 * (vel_ave_i - vel_n_k[index_j]) /
											  (contact_neighborhood.r_ij_[n] + 0.01 * smoothing_length_k);

						force += 2.0 * mu_k * vel_derivative * Vol_i * contact_neighborhood.dW_ijV_j_[n];
					}
				}

				force_from_fluid_[index_i] = force;
			};
>>>>>>> 0accba67

		protected:
			StdLargeVec<Vecd> &vel_ave_;
			StdVec<StdLargeVec<Vecd> *> contact_vel_n_;
			StdVec<Real> mu_;
			StdVec<Real> smoothing_length_;
		};

		/**
		 * @class BasePressureForceAccelerationFromFluid
		 * @brief Template class fro computing the pressure force from the fluid with different Riemann solvers.
		 * The pressure force is added on the viscous force of the latter is computed.
		 * This class is for FSI applications to achieve smaller solid dynamics
		 * time step size compared to the fluid dynamics
		 */
		template <class RiemannSolverType>
		class BasePressureForceAccelerationFromFluid : public BaseForceFromFluid
		{
		public:
			explicit BasePressureForceAccelerationFromFluid(BaseContactRelation &contact_relation)
				: BasePressureForceAccelerationFromFluid(true, contact_relation)
			{
				particles_->registerVariable(force_from_fluid_, "PressureForceFromFluid");
			};
			virtual ~BasePressureForceAccelerationFromFluid(){};

			inline void interaction(size_t index_i, Real dt = 0.0)
			{
				Vecd force = Vecd::Zero();
				for (size_t k = 0; k < contact_configuration_.size(); ++k)
				{
					StdLargeVec<Real> &rho_n_k = *(contact_rho_n_[k]);
					StdLargeVec<Real> &p_k = *(contact_p_[k]);
					StdLargeVec<Vecd> &vel_k = *(contact_vel_n_[k]);
					StdLargeVec<Vecd> &acc_prior_k = *(contact_acc_prior_[k]);
					RiemannSolverType &riemann_solvers_k = riemann_solvers_[k];
					Neighborhood &contact_neighborhood = (*contact_configuration_[k])[index_i];
					for (size_t n = 0; n != contact_neighborhood.current_size_; ++n)
					{
						size_t index_j = contact_neighborhood.j_[n];
						Vecd e_ij = contact_neighborhood.e_ij_[n];
						Real r_ij = contact_neighborhood.r_ij_[n];
						Real face_wall_external_acceleration = (acc_prior_k[index_j] - acc_ave_[index_i]).dot(e_ij);
						Real p_in_wall = p_k[index_j] + rho_n_k[index_j] * r_ij * SMAX(0.0, face_wall_external_acceleration);
						Real u_jump = 2.0 * (vel_k[index_j] - vel_ave_[index_i]).dot(n_[index_i]);
						force += (riemann_solvers_k.DissipativePJump(u_jump) - (p_in_wall + p_k[index_j])) *
								 e_ij * Vol_[index_i] * contact_neighborhood.dW_ijV_j_[n];
					}
				}
				force_from_fluid_[index_i] = force;
				acc_prior_[index_i] = force / particles_->ParticleMass(index_i); // TODO: to add gravity contribution
			};

		protected:
			StdLargeVec<Vecd> &vel_ave_, &acc_prior_, &acc_ave_, &n_;
			StdVec<StdLargeVec<Real> *> contact_rho_n_, contact_p_;
			StdVec<StdLargeVec<Vecd> *> contact_vel_n_, contact_acc_prior_;
			StdVec<RiemannSolverType> riemann_solvers_;

			BasePressureForceAccelerationFromFluid(bool mostDerived, BaseContactRelation &contact_relation)
				: BaseForceFromFluid(contact_relation),
				  vel_ave_(*particles_->AverageVelocity()),
				  acc_prior_(particles_->acc_prior_),
				  acc_ave_(*particles_->AverageAcceleration()), n_(particles_->n_)
			{
				for (size_t k = 0; k != contact_particles_.size(); ++k)
				{
					contact_rho_n_.push_back(&(contact_particles_[k]->rho_));
					contact_vel_n_.push_back(&(contact_particles_[k]->vel_));
					contact_p_.push_back(&(contact_particles_[k]->p_));
					contact_acc_prior_.push_back(&(contact_particles_[k]->acc_prior_));
					riemann_solvers_.push_back(RiemannSolverType(*contact_fluids_[k], *contact_fluids_[k]));
				}
			};
		};
		using PressureForceAccelerationFromFluid = BasePressureForceAccelerationFromFluid<NoRiemannSolver>;
		using PressureForceAccelerationFromFluidRiemann = BasePressureForceAccelerationFromFluid<AcousticRiemannSolver>;

		/**
		 * @class BaseAllForceAccelerationFromFluid
		 * @brief template class for computing force from fluid with updated viscous force
		 */
		template <class PressureForceType>
		class BaseAllForceAccelerationFromFluid : public PressureForceType
		{
		public:
			template <class ViscousForceFromFluidType>
			BaseAllForceAccelerationFromFluid(BaseContactRelation &contact_relation,
											  ViscousForceFromFluidType &viscous_force_from_fluid)
				: PressureForceType(false, contact_relation),
				  viscous_force_from_fluid_(viscous_force_from_fluid.getForceFromFluid())
			{
				this->particles_->registerVariable(this->force_from_fluid_, "AllForceFromFluid");
			};
			virtual ~BaseAllForceAccelerationFromFluid(){};

			inline void interaction(size_t index_i, Real dt = 0.0)
			{
				PressureForceType::interaction(index_i, dt);
				this->force_from_fluid_[index_i] += viscous_force_from_fluid_[index_i];
				this->acc_prior_[index_i] += viscous_force_from_fluid_[index_i] / this->particles_->ParticleMass(index_i);
			};

		protected:
			StdLargeVec<Vecd> &viscous_force_from_fluid_;
		};
		using AllForceAccelerationFromFluid =
			BaseAllForceAccelerationFromFluid<PressureForceAccelerationFromFluid>;
		using AllForceAccelerationFromFluidRiemann =
			BaseAllForceAccelerationFromFluid<PressureForceAccelerationFromFluidRiemann>;

		/**
		 * @class TotalForceFromFluid
		 * @brief Computing the total force from fluid
		 */
		class TotalForceFromFluid : public LocalDynamicsReduce<Vecd, ReduceSum<Vecd>>
		{
		protected:
			BaseDynamics<void> &force_from_fluid_dynamics_;
			StdLargeVec<Vecd> &force_from_fluid_;

		public:
			template <class ForceFromFluidDynamicsType>
			explicit TotalForceFromFluid(ForceFromFluidDynamicsType &force_from_fluid_dynamics, const std::string &force_name)
				: LocalDynamicsReduce<Vecd, ReduceSum<Vecd>>(force_from_fluid_dynamics.getSPHBody(), Vecd::Zero()),
				  force_from_fluid_dynamics_(force_from_fluid_dynamics),
				  force_from_fluid_(force_from_fluid_dynamics.getForceFromFluid())
			{
				quantity_name_ = force_name;
			};

			virtual ~TotalForceFromFluid(){};
			virtual void setupDynamics(Real dt = 0.0) override;
			Vecd reduce(size_t index_i, Real dt = 0.0);
		};

		/**
		 * @class InitializeDisplacement
		 * @brief initialize the displacement for computing average velocity.
		 * This class is for FSI applications to achieve smaller solid dynamics
		 * time step size compared to the fluid dynamics
		 */
		class InitializeDisplacement : public LocalDynamics, public ElasticSolidDataSimple
		{
		protected:
			StdLargeVec<Vecd> &pos_temp_, &pos_;

		public:
			explicit InitializeDisplacement(SPHBody &sph_body, StdLargeVec<Vecd> &pos_temp);
			virtual ~InitializeDisplacement(){};

			void update(size_t index_i, Real dt = 0.0);
		};

		/**
		 * @class UpdateAverageVelocityAndAcceleration
		 * @brief Computing average velocity.
		 * This class is for FSI applications to achieve smaller solid dynamics
		 * time step size compared to the fluid dynamics
		 */
		class UpdateAverageVelocityAndAcceleration : public LocalDynamics, public ElasticSolidDataSimple
		{
		protected:
			StdLargeVec<Vecd> &pos_temp_, &pos_, &vel_ave_, &acc_ave_;

		public:
			explicit UpdateAverageVelocityAndAcceleration(SPHBody &sph_body, StdLargeVec<Vecd> &pos_temp);
			virtual ~UpdateAverageVelocityAndAcceleration(){};

			void update(size_t index_i, Real dt = 0.0);
		};

		/**
		 * @class AverageVelocityAndAcceleration
		 * @brief Impose force matching between fluid and solid dynamics.
		 * Note that the fluid time step should be larger than that of solid time step.
		 * Otherwise numerical instability may occur.
		 */
		class AverageVelocityAndAcceleration
		{
		protected:
			StdLargeVec<Vecd> pos_temp_;

		public:
			SimpleDynamics<InitializeDisplacement> initialize_displacement_;
			SimpleDynamics<UpdateAverageVelocityAndAcceleration> update_averages_;

			explicit AverageVelocityAndAcceleration(SolidBody &solid_body);
			~AverageVelocityAndAcceleration(){};
		};
	}
}
#endif // FLUID_STRUCTURE_INTERACTION_H<|MERGE_RESOLUTION|>--- conflicted
+++ resolved
@@ -68,9 +68,6 @@
 		public:
 			explicit ViscousForceFromFluid(BaseContactRelation &contact_relation);
 			virtual ~ViscousForceFromFluid(){};
-<<<<<<< HEAD
-			void interaction(size_t index_i, Real dt = 0.0);
-=======
 
 			inline void interaction(size_t index_i, Real dt = 0.0)
 			{
@@ -98,7 +95,6 @@
 
 				force_from_fluid_[index_i] = force;
 			};
->>>>>>> 0accba67
 
 		protected:
 			StdLargeVec<Vecd> &vel_ave_;
