/**
 * @file 	solid_dynamics.cpp
 * @author	Luhui Han, Chi Zhang and Xiangyu Hu
 */

#include "solid_dynamics.h"
#include "general_dynamics.h"

using namespace SimTK;

namespace SPH
{
	namespace solid_dynamics
	{
		//=================================================================================================//
		ContactDensitySummation::
			ContactDensitySummation(SolidBodyRelationContact* solid_body_contact_relation) :
			PartInteractionDynamicsByParticle(solid_body_contact_relation->sph_body_,
				&solid_body_contact_relation->body_surface_layer_),
			ContactDynamicsData(solid_body_contact_relation),
			mass_(particles_->mass_), contact_density_(particles_->contact_density_)
		{
				for (size_t k = 0; k != contact_particles_.size(); ++k)
			{
				contact_mass_.push_back(&(contact_particles_[k]->mass_));
			}
		}
		//=================================================================================================//
		void ContactDensitySummation::Interaction(size_t index_i, Real dt)
		{
			/** Contact interaction. */
			Real sigma = 0.0;
			for (size_t k = 0; k < contact_configuration_.size(); ++k)
			{
				StdLargeVec<Real>& contact_mass_k = *(contact_mass_[k]);
				Neighborhood& contact_neighborhood = (*contact_configuration_[k])[index_i];
				for (size_t n = 0; n != contact_neighborhood.current_size_; ++n)
				{
					sigma += contact_neighborhood.W_ij_[n] * contact_mass_k[contact_neighborhood.j_[n]];
				}
			}
			contact_density_[index_i] = sigma;
		}
		//=================================================================================================//
		ContactForce::ContactForce(SolidBodyRelationContact* solid_body_contact_relation) :
			PartInteractionDynamicsByParticle(solid_body_contact_relation->sph_body_, 
				&solid_body_contact_relation->body_surface_layer_),
			ContactDynamicsData(solid_body_contact_relation),
			contact_density_(particles_->contact_density_), 
			Vol_(particles_->Vol_), mass_(particles_->mass_),
			dvel_dt_prior_(particles_->dvel_dt_prior_),
			contact_force_(particles_->contact_force_)
		{
			for (size_t k = 0; k != contact_particles_.size(); ++k)
			{
				contact_Vol_.push_back(&(contact_particles_[k]->Vol_));
				contact_contact_density_.push_back(&(contact_particles_[k]->contact_density_));
			}
		}
		//=================================================================================================//
		void ContactForce::Interaction(size_t index_i, Real dt)
		{
			Real Vol_i = Vol_[index_i];
			Real p_i = contact_density_[index_i] * material_->ContactStiffness();
			/** Contact interaction. */
			Vecd force(0.0);
			for (size_t k = 0; k < contact_configuration_.size(); ++k)
			{
				StdLargeVec<Real>& contact_density_k = *(contact_contact_density_[k]);
				StdLargeVec<Real>& Vol_k = *(contact_Vol_[k]);
				Solid* solid_k = contact_material_[k];

				Neighborhood& contact_neighborhood = (*contact_configuration_[k])[index_i];
				for (size_t n = 0; n != contact_neighborhood.current_size_; ++n)
				{
					size_t index_j = contact_neighborhood.j_[n];
					Vecd e_ij = contact_neighborhood.e_ij_[n];

					Real p_star = 0.5 * (p_i + contact_density_k[index_j] * solid_k->ContactStiffness());
					//force due to pressure
					force -= 2.0 * p_star * e_ij * Vol_i * Vol_k[index_j] * contact_neighborhood.dW_ij_[n];
				}
			}
			contact_force_[index_i] = force;
			dvel_dt_prior_[index_i] += force / mass_[index_i];
		}
		//=================================================================================================//
		DynamicContactForce::
			DynamicContactForce(SolidBodyRelationContact* solid_body_contact_relation, Real penalty_strength) :
			PartInteractionDynamicsByParticle(solid_body_contact_relation->sph_body_,
				&solid_body_contact_relation->body_surface_layer_),
			ContactDynamicsData(solid_body_contact_relation),
			Vol_(particles_->Vol_), mass_(particles_->mass_),
			vel_n_(particles_->vel_n_), dvel_dt_prior_(particles_->dvel_dt_prior_),
			contact_force_(particles_->contact_force_), penalty_strength_(penalty_strength)
		{
			Real impedence = material_->ReferenceDensity() * sqrt(material_->ContactStiffness());
			Real reference_pressure = material_->ReferenceDensity() * material_->ContactStiffness();
			for (size_t k = 0; k != contact_particles_.size(); ++k)
			{
				contact_Vol_.push_back(&(contact_particles_[k]->Vol_));
				contact_vel_n_.push_back(&(contact_particles_[k]->vel_n_));
				Real contact_impedence = 
					contact_material_[k]->ReferenceDensity()*sqrt(contact_material_[k]->ContactStiffness());
				contact_impedence_.push_back(2.0 * impedence * contact_impedence
					/ (impedence + contact_impedence));
				Real contact_reference_pressure =
					contact_material_[k]->ReferenceDensity() * contact_material_[k]->ContactStiffness();
				contact_reference_pressure_.push_back(2.0 * reference_pressure * contact_reference_pressure
					/ (reference_pressure + contact_reference_pressure));
			}
		}
		//=================================================================================================//
		void DynamicContactForce::Interaction(size_t index_i, Real dt)
		{
			Real Vol_i = Vol_[index_i];
			Vecd vel_i = vel_n_[index_i];

			/** Contact interaction. */
			Vecd force(0.0);
			for (size_t k = 0; k < contact_configuration_.size(); ++k)
			{
				Real particle_spacing_j1 = 1.0 / contact_bodies_[k]->particle_adaptation_->ReferenceSpacing();
				Real particle_spacing_ratio2 = 1.0 / (this->body_->particle_adaptation_->ReferenceSpacing() * particle_spacing_j1);
				particle_spacing_ratio2 *= 0.1 * particle_spacing_ratio2;

				StdLargeVec<Real>& Vol_k = *(contact_Vol_[k]);
				StdLargeVec<Vecd>& vel_n_k = *(contact_vel_n_[k]);

				Neighborhood& contact_neighborhood = (*contact_configuration_[k])[index_i];
				for (size_t n = 0; n != contact_neighborhood.current_size_; ++n)
				{
					size_t index_j = contact_neighborhood.j_[n];
					Vecd e_ij = contact_neighborhood.e_ij_[n];

					Real impedence_p = 0.5 * contact_impedence_[k] * (SimTK::dot(vel_i - vel_n_k[index_j], -e_ij));
					Real overlap = contact_neighborhood.r_ij_[n];
					Real delta = 2.0 * overlap * particle_spacing_j1;
					Real beta = delta < 1.0 ? (1.0 - delta) * (1.0 - delta) * particle_spacing_ratio2 : 0.0;
					Real penalty_p =penalty_strength_* beta* overlap* contact_reference_pressure_[k];
					
					//force due to pressure
					force -= 2.0 * (impedence_p + penalty_p) * e_ij * Vol_i * Vol_k[index_j] * contact_neighborhood.dW_ij_[n];
				}
			}
	
			contact_force_[index_i] = force;
			dvel_dt_prior_[index_i] += force / mass_[index_i];
		}
		//=================================================================================================//
		ContactForceWithWall::
			ContactForceWithWall(SolidBodyRelationContact* solid_body_contact_relation, Real penalty_strength) :
			PartInteractionDynamicsByParticle(solid_body_contact_relation->sph_body_,
				&solid_body_contact_relation->body_surface_layer_),
			ContactDynamicsData(solid_body_contact_relation),
			Vol_(particles_->Vol_), mass_(particles_->mass_),
			vel_n_(particles_->vel_n_), dvel_dt_prior_(particles_->dvel_dt_prior_),
			contact_force_(particles_->contact_force_), penalty_strength_(penalty_strength)
		{
			impedence_ = material_->ReferenceDensity() * sqrt(material_->ContactStiffness());
			reference_pressure_ = material_->ReferenceDensity() * material_->ContactStiffness();
			for (size_t k = 0; k != contact_particles_.size(); ++k)
			{
				contact_Vol_.push_back(&(contact_particles_[k]->Vol_));
				contact_vel_n_.push_back(&(contact_particles_[k]->vel_n_));
				contact_n_.push_back(&(contact_particles_[k]->n_));
			}
		}
		//=================================================================================================//
		void ContactForceWithWall::Interaction(size_t index_i, Real dt)
		{
			Real Vol_i = Vol_[index_i];
			Vecd vel_i = vel_n_[index_i];

			/** Contact interaction. */
			Vecd force(0.0);
			for (size_t k = 0; k < contact_configuration_.size(); ++k)
			{
				Real particle_spacing_j1 = 1.0 / contact_bodies_[k]->particle_adaptation_->ReferenceSpacing();
				Real particle_spacing_ratio2 = 1.0 / (body_->particle_adaptation_->ReferenceSpacing() * particle_spacing_j1);
				particle_spacing_ratio2 *= 0.1 * particle_spacing_ratio2;

				StdLargeVec<Real>& Vol_k = *(contact_Vol_[k]);
				StdLargeVec<Vecd>& n_k = *(contact_n_[k]);
				StdLargeVec<Vecd>& vel_n_k = *(contact_vel_n_[k]);

				Neighborhood& contact_neighborhood = (*contact_configuration_[k])[index_i];
				for (size_t n = 0; n != contact_neighborhood.current_size_; ++n)
				{
					size_t index_j = contact_neighborhood.j_[n];
					Vecd e_ij = contact_neighborhood.e_ij_[n];
					Vecd n_k_j = n_k[index_j];

					Real impedence_p = 0.5 * impedence_ * (SimTK::dot(vel_i - vel_n_k[index_j], -n_k_j));
					Real overlap = contact_neighborhood.r_ij_[n] * SimTK::dot(n_k_j, e_ij);
					Real delta = 2.0 * overlap * particle_spacing_j1;
					Real beta = delta < 1.0 ? (1.0 - delta) * (1.0 - delta) * particle_spacing_ratio2 : 0.0;
					Real penalty_p = penalty_strength_ * beta * overlap * reference_pressure_;

					//force due to pressure
					force -= 2.0 * (impedence_p + penalty_p) * dot(e_ij, n_k_j) *
						n_k_j * Vol_i * Vol_k[index_j] * contact_neighborhood.dW_ij_[n];
				}
			}

			contact_force_[index_i] = force;
			dvel_dt_prior_[index_i] += force / mass_[index_i];
		}
		//=================================================================================================//
		AcousticTimeStepSize::AcousticTimeStepSize(SolidBody* body, Real CFL) :
			ParticleDynamicsReduce<Real, ReduceMin>(body),
			ElasticSolidDataSimple(body), CFL_(CFL),
			vel_n_(particles_->vel_n_), dvel_dt_(particles_->dvel_dt_)
		{
			smoothing_length_ = particle_adaptation_->ReferenceSmoothingLength();
			initial_reference_ = DBL_MAX;
		}
		//=================================================================================================//
		Real AcousticTimeStepSize::ReduceFunction(size_t index_i, Real dt)
		{
			//since the particle does not change its configuration in pressure relaxation step
			//I chose a time-step size according to Eulerian method
			Real sound_speed = material_->ReferenceSoundSpeed();
			return CFL_ * SMIN(sqrt(smoothing_length_ / (dvel_dt_[index_i].norm() + TinyReal)),
				smoothing_length_ / (sound_speed + vel_n_[index_i].norm()));
		}
		//=================================================================================================//
		CorrectConfiguration::
			CorrectConfiguration(BaseBodyRelationInner* body_inner_relation) :
			InteractionDynamics(body_inner_relation->sph_body_),
			SolidDataInner(body_inner_relation),
			Vol_(particles_->Vol_), B_(particles_->B_)
		{
		}
		//=================================================================================================//
		void CorrectConfiguration::Interaction(size_t index_i, Real dt)
		{
			Matd local_configuration(Eps); // a small number added to diagonal to avoid divide zero
			Neighborhood& inner_neighborhood = inner_configuration_[index_i];
			for (size_t n = 0; n != inner_neighborhood.current_size_; ++n)
			{
				size_t index_j = inner_neighborhood.j_[n];

				Vecd gradw_ij = inner_neighborhood.dW_ij_[n] * inner_neighborhood.e_ij_[n];
				Vecd r_ji = inner_neighborhood.r_ij_[n] * inner_neighborhood.e_ij_[n];
				local_configuration -= Vol_[index_j] * SimTK::outer(r_ji, gradw_ij);
			}
			B_[index_i] = SimTK::inverse(local_configuration);
		}
		//=================================================================================================//
		ConstrainSolidBodyRegion::
			ConstrainSolidBodyRegion(SPHBody* body, BodyPartByParticle* body_part) :
			PartSimpleDynamicsByParticle(body, body_part), SolidDataSimple(body),
			pos_n_(particles_->pos_n_), pos_0_(particles_->pos_0_),
			n_(particles_->n_), n_0_(particles_->n_0_),
			vel_n_(particles_->vel_n_), dvel_dt_(particles_->dvel_dt_),
			vel_ave_(particles_->vel_ave_), dvel_dt_ave_(particles_->dvel_dt_ave_)
		{
		}
		//=================================================================================================//
		void ConstrainSolidBodyRegion::Update(size_t index_i, Real dt)
		{
			Vecd pos_0 = pos_0_[index_i];
			Vecd pos_n = pos_n_[index_i];
			Vecd vel_n = vel_n_[index_i];
			Vecd dvel_dt = dvel_dt_[index_i];

			pos_n_[index_i] = getDisplacement(pos_0, pos_n);
			vel_n_[index_i] = getVelocity(pos_0, pos_n, vel_n);
			dvel_dt_[index_i] = getAcceleration(pos_0, pos_n, dvel_dt);
			/** the average values are prescirbed also. */
			vel_ave_[index_i] = vel_n_[index_i];
			dvel_dt_ave_[index_i] = dvel_dt_[index_i];
		}
		//=================================================================================================//
		PositionSolidBody::
			PositionSolidBody(SPHBody* body, BodyPartByParticle* body_part, Real start_time, Real end_time, Vecd pos_end_center):
			PartSimpleDynamicsByParticle(body, body_part), SolidDataSimple(body),
			pos_n_(particles_->pos_n_), pos_0_(particles_->pos_0_),
			vel_n_(particles_->vel_n_), dvel_dt_(particles_->dvel_dt_),
			vel_ave_(particles_->vel_ave_), dvel_dt_ave_(particles_->dvel_dt_ave_),
			start_time_(start_time), end_time_(end_time), pos_end_center_(pos_end_center)
		{
<<<<<<< HEAD
			BoundingBox bounds = body->findBodyDomainBounds();
=======
			BoundingBox bounds = body->getBodyDomainBounds();
>>>>>>> 7e63998c
			pos_0_center_ = (bounds.first + bounds.second) * 0.5;
			translation_ = pos_end_center_ - pos_0_center_;
		}
		//=================================================================================================//
		Vecd PositionSolidBody::getDisplacement(size_t index_i, Real dt)
		{
			Vecd displacement;
			try {
				// displacement from the initial position
				Vecd pos_final = pos_0_[index_i] + translation_;
				displacement = (pos_final - pos_n_[index_i]) * dt / (end_time_ - GlobalStaticVariables::physical_time_);	
			}
			catch(out_of_range& e){
				throw runtime_error(string("PositionSolidBody::getDisplacement: particle index out of bounds") + to_string(index_i));
			}
			return displacement;
		}
		//=================================================================================================//
		void PositionSolidBody::Update(size_t index_i, Real dt)
		{
			try {
				// only apply in the defined time period
				if (GlobalStaticVariables::physical_time_ >= start_time_ && GlobalStaticVariables::physical_time_ <= end_time_)
				{
					pos_n_[index_i] = pos_n_[index_i] + getDisplacement(index_i, dt); // displacement from the initial position
					vel_n_[index_i] = getVelocity();
					dvel_dt_[index_i] = getAcceleration();
					/** the average values are prescirbed also. */
					vel_ave_[index_i] = vel_n_[index_i];
					dvel_dt_ave_[index_i] = dvel_dt_[index_i];
				}		
			}
			catch(out_of_range& e){
				throw runtime_error(string("PositionSolidBody::Update: particle index out of bounds") + to_string(index_i));
			}
		}
		//=================================================================================================//
		PositionScaleSolidBody::
			PositionScaleSolidBody(SPHBody* body, BodyPartByParticle* body_part, Real start_time, Real end_time, Real end_scale):
			PartSimpleDynamicsByParticle(body, body_part), SolidDataSimple(body),
			pos_n_(particles_->pos_n_), pos_0_(particles_->pos_0_),
			vel_n_(particles_->vel_n_), dvel_dt_(particles_->dvel_dt_),
			vel_ave_(particles_->vel_ave_), dvel_dt_ave_(particles_->dvel_dt_ave_),
			start_time_(start_time), end_time_(end_time), end_scale_(end_scale)
		{
<<<<<<< HEAD
			BoundingBox bounds = body->findBodyDomainBounds();
=======
			BoundingBox bounds = body->getBodyDomainBounds();
>>>>>>> 7e63998c
			pos_0_center_ = (bounds.first + bounds.second) * 0.5;
		}
		//=================================================================================================//
		Vecd PositionScaleSolidBody::getDisplacement(size_t index_i, Real dt)
		{
			Vecd displacement;
			try {
				// displacement from the initial position
				Vecd pos_final = pos_0_center_ + end_scale_ * (pos_0_[index_i] - pos_0_center_);
				displacement = (pos_final - pos_n_[index_i]) * dt / (end_time_ - GlobalStaticVariables::physical_time_);
			}
			catch(out_of_range& e){
				throw runtime_error(string("PositionScaleSolidBody::getDisplacement: particle index out of bounds") + to_string(index_i));
			}
			return displacement;
		}
		//=================================================================================================//
		void PositionScaleSolidBody::Update(size_t index_i, Real dt)
		{
			try {
				// only apply in the defined time period
				if (GlobalStaticVariables::physical_time_ >= start_time_ && GlobalStaticVariables::physical_time_ <= end_time_)
				{
					pos_n_[index_i] = pos_n_[index_i] + getDisplacement(index_i, dt); // displacement from the initial position
					vel_n_[index_i] = getVelocity();
					dvel_dt_[index_i] = getAcceleration();
					/** the average values are prescirbed also. */
					vel_ave_[index_i] = vel_n_[index_i];
					dvel_dt_ave_[index_i] = dvel_dt_[index_i];
				}
			}
			catch(out_of_range& e){
				throw runtime_error(string("PositionScaleSolidBody::Update: particle index out of bounds") + to_string(index_i));
			}
		}
		//=================================================================================================//
		TranslateSolidBody::
			TranslateSolidBody(SPHBody* body, BodyPartByParticle* body_part, Real start_time, Real end_time, Vecd translation):
			PartSimpleDynamicsByParticle(body, body_part), SolidDataSimple(body),
			pos_n_(particles_->pos_n_), pos_0_(particles_->pos_0_),
			vel_n_(particles_->vel_n_), dvel_dt_(particles_->dvel_dt_),
			vel_ave_(particles_->vel_ave_), dvel_dt_ave_(particles_->dvel_dt_ave_),
			start_time_(start_time), end_time_(end_time), translation_(translation)
<<<<<<< HEAD
		{}
		//=================================================================================================//
		Vecd TranslateSolidBody::getDisplacement(size_t index_i, Real dt)
		{
			Vecd displacement(0);
			// if we are out of the time interval, return 0
			if (GlobalStaticVariables::physical_time_ < start_time_ || GlobalStaticVariables::physical_time_ > end_time_) return displacement;
			try {
				// distance left to reach the final position
				Vecd translation_left = translation_ * (end_time_ - GlobalStaticVariables::physical_time_) / (end_time_ - start_time_);
				// displacement is a portion of distance left, scaled by dt and remaining time
				displacement = 0.5 * translation_left * dt / (end_time_ - GlobalStaticVariables::physical_time_);
			}
			catch(out_of_range& e){
				throw runtime_error(string("TranslateSolidBody::getDisplacement: particle index out of bounds") + to_string(index_i));
			}
=======
		{
		}
		//=================================================================================================//
		Vecd TranslateSolidBody::getDisplacement(size_t index_i, Real dt)
		{
			// displacement from the initial position
			Vecd displacement = translation_ * dt / (end_time_ - GlobalStaticVariables::physical_time_);
>>>>>>> 7e63998c
			return displacement;
		}
		//=================================================================================================//
		void TranslateSolidBody::Update(size_t index_i, Real dt)
		{
			try {
				// only apply in the defined time period
				if (GlobalStaticVariables::physical_time_ >= start_time_ && GlobalStaticVariables::physical_time_ <= end_time_)
				{
					pos_n_[index_i] = pos_n_[index_i] + getDisplacement(index_i, dt); // displacement from the initial position
					vel_n_[index_i] = getVelocity();
					dvel_dt_[index_i] = getAcceleration();
					/** the average values are prescirbed also. */
					vel_ave_[index_i] = vel_n_[index_i];
					dvel_dt_ave_[index_i] = dvel_dt_[index_i];
				}
			}
			catch(out_of_range& e){
				throw runtime_error(string("TranslateSolidBody::Update: particle index out of bounds") + to_string(index_i));
			}
		}
		//=================================================================================================//
		SoftConstrainSolidBodyRegion::
			SoftConstrainSolidBodyRegion(BaseBodyRelationInner* body_inner_relation, BodyPartByParticle* body_part) :
			PartInteractionDynamicsByParticleWithUpdate(body_inner_relation->sph_body_, body_part),
			SolidDataInner(body_inner_relation),
			Vol_(particles_->Vol_),	
			vel_n_(particles_->vel_n_), dvel_dt_(particles_->dvel_dt_),
			vel_ave_(particles_->vel_ave_), dvel_dt_ave_(particles_->dvel_dt_ave_),
			vel_temp_(*particles_->createAVariable<indexVector, Vecd>("TemporaryVelocity")),
			dvel_dt_temp_(*particles_->createAVariable<indexVector, Vecd>("TemporaryAcceleration")) {}
		//=================================================================================================//
		void SoftConstrainSolidBodyRegion::Interaction(size_t index_i, Real dt)
		{
			Real ttl_weight(Eps);			
			Vecd vel_i = vel_n_[index_i];
			Vecd dvel_dt_i = dvel_dt_[index_i];

			Neighborhood& inner_neighborhood = inner_configuration_[index_i];
			for (size_t n = 0; n != inner_neighborhood.current_size_; ++n)
			{
				size_t index_j = inner_neighborhood.j_[n];
				Real weight_j = inner_neighborhood.W_ij_[n] * Vol_[index_j];

				ttl_weight += weight_j;
				vel_i += vel_n_[index_j] * weight_j;
				dvel_dt_i += dvel_dt_[index_j] * weight_j;
			}

			vel_temp_[index_i] = vel_i / ttl_weight;
			dvel_dt_temp_[index_i] = dvel_dt_i / ttl_weight;
		}
		//=================================================================================================//
		void SoftConstrainSolidBodyRegion::Update(size_t index_i, Real dt)
		{
			vel_n_[index_i] = vel_temp_[index_i];
			dvel_dt_[index_i] = dvel_dt_temp_[index_i];
			/** the average values are prescirbed also. */
			vel_ave_[index_i] = vel_n_[index_i];
			dvel_dt_ave_[index_i] = dvel_dt_[index_i];
		}
		//=================================================================================================//
		ClampConstrainSolidBodyRegion::
			ClampConstrainSolidBodyRegion(BaseBodyRelationInner* body_inner_relation, BodyPartByParticle* body_part) :
			ParticleDynamics<void>(body_inner_relation->sph_body_),
			constrianing_(new ConstrainSolidBodyRegion(body_inner_relation->sph_body_, body_part)),
			softing_(new SoftConstrainSolidBodyRegion(body_inner_relation, body_part)) {}
		//=================================================================================================//
		void ClampConstrainSolidBodyRegion::exec(Real dt)
		{
			constrianing_->exec();
			softing_->exec();
		}
		//=================================================================================================//
		void ClampConstrainSolidBodyRegion::parallel_exec(Real dt)
		{
			constrianing_->parallel_exec();
			softing_->parallel_exec();
		}
		//=================================================================================================//
		ConstrainSolidBodyMassCenter::
			ConstrainSolidBodyMassCenter(SPHBody* body, Vecd constrain_direction) :
			ParticleDynamicsSimple(body), SolidDataSimple(body),
			correction_matrix_(Matd(1.0)), vel_n_(particles_->vel_n_)
		{
			for (int i = 0; i != Dimensions; ++i) correction_matrix_[i][i] = constrain_direction[i];
			BodySummation<indexScalar, Real> compute_total_mass_(body, "Mass");
			total_mass_ = compute_total_mass_.parallel_exec();
			compute_total_momentum_ = new BodyMoment<indexVector, Vecd>(body, "Velocity");
		}
		//=================================================================================================//
		void ConstrainSolidBodyMassCenter::setupDynamics(Real dt)
		{
			velocity_correction_ = 
				correction_matrix_ * compute_total_momentum_->parallel_exec(dt) / total_mass_;
		}
		//=================================================================================================//
		void ConstrainSolidBodyMassCenter::Update(size_t index_i, Real dt)
		{
			vel_n_[index_i] -= velocity_correction_;
		}
		//=================================================================================================//
		ImposeExternalForce::
			ImposeExternalForce(SolidBody* body, SolidBodyPartForSimbody* body_part) :
			PartSimpleDynamicsByParticle(body, body_part), SolidDataSimple(body),
			pos_0_(particles_->pos_0_), vel_n_(particles_->vel_n_),
			vel_ave_(particles_->vel_ave_) {}
		//=================================================================================================//
		void ImposeExternalForce::Update(size_t index_i, Real dt)
		{
			Vecd induced_acceleration = getAcceleration(pos_0_[index_i]);
			vel_n_[index_i] += induced_acceleration * dt;
			vel_ave_[index_i] = vel_n_[index_i];
		}
		//=================================================================================================//
		SpringDamperConstraintParticleWise
			::SpringDamperConstraintParticleWise(SolidBody* body, Vecd stiffness, Real damping_ratio)
			: ParticleDynamicsSimple(body), SolidDataSimple(body),
					pos_n_(particles_->pos_n_),
					pos_0_(particles_->pos_0_),
					vel_n_(particles_->vel_n_),
					dvel_dt_prior_(particles_->dvel_dt_prior_)
		{
			// calculate total mass
			total_mass_ = 0.0;
			for (size_t i = 0; i < particles_->mass_.size(); i++)
			{
				total_mass_ += particles_->mass_[i];
			}
			// scale stiffness and damping by mass here, so it's not necessary in each iteration
			stiffness_ = stiffness / total_mass_;
			damping_coeff_ = stiffness * damping_ratio / total_mass_;
		}
		//=================================================================================================//
		SpringDamperConstraintParticleWise::~SpringDamperConstraintParticleWise()
		{}
		//=================================================================================================//
		void SpringDamperConstraintParticleWise::setupDynamics(Real dt)
		{
			particles_->total_ghost_particles_ = 0;
		}
		//=================================================================================================//
		Vecd SpringDamperConstraintParticleWise::getSpringForce(size_t index_i, Vecd& disp)
		{	
			Vecd spring_force(0);
			for(int i = 0; i < disp.size(); i++)
			{
				spring_force[i] = -stiffness_[i] * disp[i];
			}			
			return spring_force;
		}
		//=================================================================================================//
		Vecd SpringDamperConstraintParticleWise::getDampingForce(size_t index_i)
		{
			Vecd damping_force(0);
			for(int i = 0; i < vel_n_[index_i].size(); i++)
			{
				damping_force[i] = -damping_coeff_[i] * vel_n_[index_i][i];
			}
			return damping_force;
		}
		//=================================================================================================//
		void SpringDamperConstraintParticleWise::Update(size_t index_i, Real dt)
		{	
			Vecd delta_x = pos_n_[index_i] - pos_0_[index_i];
			dvel_dt_prior_[index_i] += getSpringForce(index_i, delta_x);
			dvel_dt_prior_[index_i] += getDampingForce(index_i);
		}
		//=================================================================================================//
		AccelerationForBodyPartInBoundingBox::
			AccelerationForBodyPartInBoundingBox(SolidBody* body, BoundingBox* bounding_box, Vecd acceleration) :
			ParticleDynamicsSimple(body), SolidDataSimple(body),
			pos_n_(particles_->pos_n_),
			dvel_dt_prior_(particles_->dvel_dt_prior_),
			bounding_box_(bounding_box),
			acceleration_(acceleration){}
		//=================================================================================================//
		void AccelerationForBodyPartInBoundingBox::setupDynamics(Real dt)
		{
			particles_->total_ghost_particles_ = 0;
		}
		//=================================================================================================//
		void AccelerationForBodyPartInBoundingBox::Update(size_t index_i, Real dt)
		{
			if (pos_n_.size() > index_i)
			{
				Vecd point = pos_n_[index_i];
				if (point.size() >= 3 && bounding_box_ != nullptr && bounding_box_->first.size() >= 3 && 
					bounding_box_->second.size() >= 3 && point[0] >= bounding_box_->first[0] && 
					point[0] <= bounding_box_->second[0] &&
					point[1] >= bounding_box_->first[1] && point[1] <= bounding_box_->second[1] &&
					point[2] >= bounding_box_->first[2] && point[2] <= bounding_box_->second[2])
				{
					dvel_dt_prior_[index_i] += acceleration_;
				}
			}
		}
		//=================================================================================================//	
		ElasticDynamicsInitialCondition::
			ElasticDynamicsInitialCondition(SolidBody* body) :
			ParticleDynamicsSimple(body),
			ElasticSolidDataSimple(body),
			pos_n_(particles_->pos_n_), vel_n_(particles_->vel_n_)
		{
		}
		//=================================================================================================//
		UpdateElasticNormalDirection::
			UpdateElasticNormalDirection(SolidBody* elastic_body) :
			ParticleDynamicsSimple(elastic_body),
			ElasticSolidDataSimple(elastic_body),
			n_(particles_->n_), n_0_(particles_->n_0_), F_(particles_->F_)
		{
		}
		//=================================================================================================//
		DeformationGradientTensorBySummation::
			DeformationGradientTensorBySummation(BaseBodyRelationInner* body_inner_relation) :
			InteractionDynamics(body_inner_relation->sph_body_),
			ElasticSolidDataInner(body_inner_relation),
			Vol_(particles_->Vol_), pos_n_(particles_->pos_n_),
			B_(particles_->B_), F_(particles_->F_)
		{
		}
		//=================================================================================================//
		void DeformationGradientTensorBySummation::Interaction(size_t index_i, Real dt)
		{
			Vecd& pos_n_i = pos_n_[index_i];

			Matd deformation(0.0);
			Neighborhood& inner_neighborhood = inner_configuration_[index_i];
			for (size_t n = 0; n != inner_neighborhood.current_size_; ++n)
			{
				size_t index_j = inner_neighborhood.j_[n];

				Vecd gradw_ij = inner_neighborhood.dW_ij_[n] * inner_neighborhood.e_ij_[n];
				deformation -= Vol_[index_j] * SimTK::outer((pos_n_i - pos_n_[index_j]), gradw_ij);
			}

			F_[index_i] = B_[index_i] * deformation;
		}
		//=================================================================================================//
		BaseElasticRelaxation::
			BaseElasticRelaxation(BaseBodyRelationInner* body_inner_relation) :
			ParticleDynamics1Level(body_inner_relation->sph_body_),
			ElasticSolidDataInner(body_inner_relation), Vol_(particles_->Vol_),
			rho_n_(particles_->rho_n_), mass_(particles_->mass_),
			pos_n_(particles_->pos_n_), vel_n_(particles_->vel_n_), dvel_dt_(particles_->dvel_dt_),
			B_(particles_->B_), F_(particles_->F_), dF_dt_(particles_->dF_dt_) {}
		//=================================================================================================//
		StressRelaxationFirstHalf::
			StressRelaxationFirstHalf(BaseBodyRelationInner* body_inner_relation) :
			BaseElasticRelaxation(body_inner_relation), 
			dvel_dt_prior_(particles_->dvel_dt_prior_), force_from_fluid_(particles_->force_from_fluid_),
			stress_PK1_(particles_->stress_PK1_)
		{
			rho0_ = material_->ReferenceDensity();
			inv_rho0_ = 1.0 / rho0_;
			smoothing_length_ = particle_adaptation_->ReferenceSmoothingLength();
			numerical_dissipation_factor_ = 0.25;
		}
		//=================================================================================================//
		void StressRelaxationFirstHalf::Initialization(size_t index_i, Real dt)
		{
			pos_n_[index_i] += vel_n_[index_i] * dt * 0.5;
			F_[index_i] += dF_dt_[index_i] * dt * 0.5;
			rho_n_[index_i] = rho0_ / det(F_[index_i]);
			//obtain the first Piola-Kirchhoff stress from the second Piola-Kirchhoff stress
			stress_PK1_[index_i] = F_[index_i] * material_->ConstitutiveRelation(F_[index_i], index_i);
		}
		//=================================================================================================//
		void StressRelaxationFirstHalf::Interaction(size_t index_i, Real dt)
		{
			//including gravity and force from fluid
			Vecd acceleration = dvel_dt_prior_[index_i]
				+ force_from_fluid_[index_i] / mass_[index_i];
			Neighborhood& inner_neighborhood = inner_configuration_[index_i];
			for (size_t n = 0; n != inner_neighborhood.current_size_; ++n)
			{
				size_t index_j = inner_neighborhood.j_[n];
				Vecd e_ij = inner_neighborhood.e_ij_[n];
				Real r_ij = inner_neighborhood.r_ij_[n];
				Real dim_r_ij_1 = Dimensions / r_ij;
				Vecd pos_jump = pos_n_[index_i] - pos_n_[index_j];
				Vecd vel_jump = vel_n_[index_i] - vel_n_[index_j];
				Real strain_rate = SimTK::dot(pos_jump, vel_jump) * dim_r_ij_1 * dim_r_ij_1;
				Real weight = inner_neighborhood.W_ij_[n] * inv_W0_;
				Matd numerical_stress_ij = 0.5 * (F_[index_i] + F_[index_j]) * material_->NumericalDamping(strain_rate, smoothing_length_);
				acceleration += (stress_PK1_[index_i] + stress_PK1_[index_j] + numerical_dissipation_factor_ * weight * numerical_stress_ij)
					* inner_neighborhood.dW_ij_[n] * e_ij * Vol_[index_j] * inv_rho0_;
			}

			dvel_dt_[index_i] = acceleration;
		}
		//=================================================================================================//
		void StressRelaxationFirstHalf::Update(size_t index_i, Real dt)
		{
			vel_n_[index_i] += dvel_dt_[index_i] * dt;
		}
		//=================================================================================================//
		KirchhoffStressRelaxationFirstHalf::
			KirchhoffStressRelaxationFirstHalf(BaseBodyRelationInner* body_inner_relation)
			: StressRelaxationFirstHalf(body_inner_relation),
			J_to_minus_2_over_diemsnion_(*particles_->createAVariable<indexScalar, Real>("DeterminantTerm")),
			stress_on_particle_(*particles_->createAVariable<indexMatrix, Matd>("StressOnParticle")),
			inverse_F_T_(*particles_->createAVariable<indexMatrix, Matd>("InverseTransposedDeformation")) {};
		//=================================================================================================//
		void KirchhoffStressRelaxationFirstHalf::Initialization(size_t index_i, Real dt)
		{
			pos_n_[index_i] += vel_n_[index_i] * dt * 0.5;
			F_[index_i] += dF_dt_[index_i] * dt * 0.5;
			Real J = det(F_[index_i]);
			Real one_over_J = 1.0 / J;
			rho_n_[index_i] = rho0_  * one_over_J;
			J_to_minus_2_over_diemsnion_[index_i] = pow(one_over_J * one_over_J, one_over_dimensions_);
			inverse_F_T_[index_i] = ~SimTK::inverse(F_[index_i]);
			Matd be = F_[index_i] * ~F_[index_i];
			stress_on_particle_[index_i] = (Matd(1.0) * 0.5 * material_->BulkModulus() * J * (J - 1.0)
				- material_->ShearModulus() * J_to_minus_2_over_diemsnion_[index_i] *(Matd(1.0) * be.trace() * one_over_dimensions_));
			stress_PK1_[index_i] = F_[index_i] * material_->ConstitutiveRelation(F_[index_i], index_i);
		}
		//=================================================================================================//
		void KirchhoffStressRelaxationFirstHalf::Interaction(size_t index_i, Real dt)
		{
			//including gravity and force from fluid
			Vecd acceleration = dvel_dt_prior_[index_i]
				+ force_from_fluid_[index_i] / mass_[index_i];
			Neighborhood& inner_neighborhood = inner_configuration_[index_i];
			for (size_t n = 0; n != inner_neighborhood.current_size_; ++n)
			{
				size_t index_j = inner_neighborhood.j_[n];
				Vecd extension = (pos_n_[index_i] - pos_n_[index_j]) / inner_neighborhood.r_ij_[n];
				Matd stress_ij = material_->ShearModulus() * SimTK::outer(extension, extension) 
					* (J_to_minus_2_over_diemsnion_[index_i] + J_to_minus_2_over_diemsnion_[index_j]);
				Vecd extension_rate = (vel_n_[index_i] - vel_n_[index_j]) / inner_neighborhood.r_ij_[n];
				Real strain_rate = SimTK::dot(extension, extension_rate);
				Real weight = inner_neighborhood.W_ij_[n] * inv_W0_;
				Matd numerical_stress_ij = Matd(1.0) * weight * material_->NumericalDamping(strain_rate, smoothing_length_);
				acceleration += ((stress_on_particle_[index_i] + stress_on_particle_[index_j] 
					+ stress_ij + numerical_stress_ij) * (inverse_F_T_[index_i] + inverse_F_T_[index_j]) * 0.5)
					* inner_neighborhood.dW_ij_[n] * inner_neighborhood.e_ij_[n] * Vol_[index_j] * inv_rho0_;
			}
			dvel_dt_[index_i] = acceleration;
		}
		//=================================================================================================//
		void StressRelaxationSecondHalf::Initialization(size_t index_i, Real dt)
		{
			pos_n_[index_i] += vel_n_[index_i] * dt * 0.5;
		}
		//=================================================================================================//
		void StressRelaxationSecondHalf::Interaction(size_t index_i, Real dt)
		{
			Vecd& vel_n_i = vel_n_[index_i];

			Matd deformation_gradient_change_rate(0);
			Neighborhood& inner_neighborhood = inner_configuration_[index_i];
			for (size_t n = 0; n != inner_neighborhood.current_size_; ++n)
			{
				size_t index_j = inner_neighborhood.j_[n];

				Vecd gradw_ij = inner_neighborhood.dW_ij_[n] * inner_neighborhood.e_ij_[n];
				deformation_gradient_change_rate -= Vol_[index_j] * SimTK::outer((vel_n_i - vel_n_[index_j]), gradw_ij);
			}

			dF_dt_[index_i] = deformation_gradient_change_rate * B_[index_i];
		}
		//=================================================================================================//
		void StressRelaxationSecondHalf::Update(size_t index_i, Real dt)
		{
			F_[index_i] += dF_dt_[index_i] * dt * 0.5;
		}
		//=================================================================================================//
		ConstrainSolidBodyPartBySimBody::ConstrainSolidBodyPartBySimBody(SolidBody* body,
			SolidBodyPartForSimbody* body_part,
			SimTK::MultibodySystem& MBsystem,
			SimTK::MobilizedBody& mobod,
			SimTK::Force::DiscreteForces& force_on_bodies,
			SimTK::RungeKuttaMersonIntegrator& integ)
			: ConstrainSolidBodyRegion(body, body_part),
			MBsystem_(MBsystem), mobod_(mobod), force_on_bodies_(force_on_bodies), integ_(integ)
		{
			simbody_state_ = &integ_.getState();
			MBsystem_.realize(*simbody_state_, Stage::Acceleration);
			initial_mobod_origin_location_ = mobod_.getBodyOriginLocation(*simbody_state_);
		}
		//=================================================================================================//
		void  ConstrainSolidBodyPartBySimBody::setupDynamics(Real dt)
		{
			body_->setNewlyUpdated();
			simbody_state_ = &integ_.getState();
			MBsystem_.realize(*simbody_state_, Stage::Acceleration);
		}
		//=================================================================================================//
		TotalForceOnSolidBodyPartForSimBody
			::TotalForceOnSolidBodyPartForSimBody(SolidBody* body,
				SolidBodyPartForSimbody* body_part,
				SimTK::MultibodySystem& MBsystem,
				SimTK::MobilizedBody& mobod,
				SimTK::Force::DiscreteForces& force_on_bodies,
				SimTK::RungeKuttaMersonIntegrator& integ)
			: PartDynamicsByParticleReduce<SimTK::SpatialVec, ReduceSum<SimTK::SpatialVec>>(body, body_part),
			SolidDataSimple(body),
			force_from_fluid_(particles_->force_from_fluid_), contact_force_(particles_->contact_force_),
			pos_n_(particles_->pos_n_),
			MBsystem_(MBsystem), mobod_(mobod), force_on_bodies_(force_on_bodies), integ_(integ)
		{
			initial_reference_ = SpatialVec(Vec3(0), Vec3(0));
		}
		//=================================================================================================//
		void TotalForceOnSolidBodyPartForSimBody::SetupReduce()
		{
			simbody_state_ = &integ_.getState();
			MBsystem_.realize(*simbody_state_, Stage::Acceleration);
			current_mobod_origin_location_ = mobod_.getBodyOriginLocation(*simbody_state_);
		}
		//=================================================================================================//
	}
}<|MERGE_RESOLUTION|>--- conflicted
+++ resolved
@@ -281,11 +281,7 @@
 			vel_ave_(particles_->vel_ave_), dvel_dt_ave_(particles_->dvel_dt_ave_),
 			start_time_(start_time), end_time_(end_time), pos_end_center_(pos_end_center)
 		{
-<<<<<<< HEAD
-			BoundingBox bounds = body->findBodyDomainBounds();
-=======
 			BoundingBox bounds = body->getBodyDomainBounds();
->>>>>>> 7e63998c
 			pos_0_center_ = (bounds.first + bounds.second) * 0.5;
 			translation_ = pos_end_center_ - pos_0_center_;
 		}
@@ -331,11 +327,7 @@
 			vel_ave_(particles_->vel_ave_), dvel_dt_ave_(particles_->dvel_dt_ave_),
 			start_time_(start_time), end_time_(end_time), end_scale_(end_scale)
 		{
-<<<<<<< HEAD
-			BoundingBox bounds = body->findBodyDomainBounds();
-=======
 			BoundingBox bounds = body->getBodyDomainBounds();
->>>>>>> 7e63998c
 			pos_0_center_ = (bounds.first + bounds.second) * 0.5;
 		}
 		//=================================================================================================//
@@ -379,7 +371,6 @@
 			vel_n_(particles_->vel_n_), dvel_dt_(particles_->dvel_dt_),
 			vel_ave_(particles_->vel_ave_), dvel_dt_ave_(particles_->dvel_dt_ave_),
 			start_time_(start_time), end_time_(end_time), translation_(translation)
-<<<<<<< HEAD
 		{}
 		//=================================================================================================//
 		Vecd TranslateSolidBody::getDisplacement(size_t index_i, Real dt)
@@ -396,15 +387,6 @@
 			catch(out_of_range& e){
 				throw runtime_error(string("TranslateSolidBody::getDisplacement: particle index out of bounds") + to_string(index_i));
 			}
-=======
-		{
-		}
-		//=================================================================================================//
-		Vecd TranslateSolidBody::getDisplacement(size_t index_i, Real dt)
-		{
-			// displacement from the initial position
-			Vecd displacement = translation_ * dt / (end_time_ - GlobalStaticVariables::physical_time_);
->>>>>>> 7e63998c
 			return displacement;
 		}
 		//=================================================================================================//
