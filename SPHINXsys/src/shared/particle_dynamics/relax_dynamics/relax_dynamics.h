/* -------------------------------------------------------------------------*
 *								SPHinXsys									*
 * --------------------------------------------------------------------------*
 * SPHinXsys (pronunciation: s'finksis) is an acronym from Smoothed Particle	*
 * Hydrodynamics for industrial compleX systems. It provides C++ APIs for	*
 * physical accurate simulation and aims to model coupled industrial dynamic *
 * systems including fluid, solid, multi-body dynamics and beyond with SPH	*
 * (smoothed particle hydrodynamics), a meshless computational method using	*
 * particle discretization.													*
 *																			*
 * SPHinXsys is partially funded by German Research Foundation				*
 * (Deutsche Forschungsgemeinschaft) DFG HU1527/6-1, HU1527/10-1				*
 * and HU1527/12-1.															*
 *                                                                           *
 * Portions copyright (c) 2017-2020 Technical University of Munich and		*
 * the authors' affiliations.												*
 *                                                                           *
 * Licensed under the Apache License, Version 2.0 (the "License"); you may   *
 * not use this file except in compliance with the License. You may obtain a *
 * copy of the License at http://www.apache.org/licenses/LICENSE-2.0.        *
 *                                                                           *
 * --------------------------------------------------------------------------*/
/**
 * @file 	relax_dynamics.h
 * @brief 	This is the classes of particle relaxation in order to produce body fitted
 * 			initial particle distribution.
 * @author	Chi ZHang and Xiangyu Hu
 */

#ifndef RELAX_DYNAMICS_H
#define RELAX_DYNAMICS_H

#include "all_particle_dynamics.h"
#include "base_kernel.h"
#include "cell_linked_list.h"
#include "body_relation.h"
#include "general_dynamics.h"

namespace SPH
{
	class GeometryShape;
	class LevelSetShape;

	namespace relax_dynamics
	{
		typedef DataDelegateSimple<SPHBody, BaseParticles> RelaxDataDelegateSimple;

		typedef DataDelegateInner<SPHBody, BaseParticles> RelaxDataDelegateInner;

		typedef DataDelegateComplex<SPHBody, BaseParticles, BaseMaterial, SPHBody, BaseParticles> RelaxDataDelegateComplex;

		/**
		 * @class GetTimeStepSizeSquare
		 * @brief relaxation dynamics for particle initialization
		 * computing the square of time step size
		 */
		class GetTimeStepSizeSquare : public ParticleDynamicsReduce<Real, ReduceMax>,
									  public RelaxDataDelegateSimple
		{
		public:
			explicit GetTimeStepSizeSquare(SPHBody &sph_body);
			virtual ~GetTimeStepSizeSquare(){};

		protected:
			StdLargeVec<Vecd> &dvel_dt_;
			Real h_ref_;
			Real ReduceFunction(size_t index_i, Real dt = 0.0) override;
			Real OutputResult(Real reduced_value) override;
		};

		/**
		 * @class RelaxationAccelerationInner
		 * @brief simple algorithm for physics relaxation
		 * without considering contact interaction.
		 * this is usually used for solid like bodies
		 */
		class RelaxationAccelerationInner : public InteractionDynamics, public RelaxDataDelegateInner
		{
		public:
			explicit RelaxationAccelerationInner(BaseBodyRelationInner &inner_relation);
			virtual ~RelaxationAccelerationInner(){};

		protected:
			StdLargeVec<Real> &Vol_;
			StdLargeVec<Vecd> &dvel_dt_;
			StdLargeVec<Vecd> &pos_n_;
			virtual void Interaction(size_t index_i, Real dt = 0.0) override;
		};

		/**
		 * @class RelaxationAccelerationInnerWithLevelSetCorrection
		 * @brief we constrain particles to a level function representing the interafce.
		 */
		class RelaxationAccelerationInnerWithLevelSetCorrection : public RelaxationAccelerationInner
		{
		public:
			explicit RelaxationAccelerationInnerWithLevelSetCorrection(
				BaseBodyRelationInner &inner_relation);
			virtual ~RelaxationAccelerationInnerWithLevelSetCorrection(){};

		protected:
			LevelSetShape *level_set_shape_;
			virtual void Interaction(size_t index_i, Real dt = 0.0) override;
		};

		/**
		 * @class UpdateParticlePosition
		 * @brief update the particle position for a time step
		 */
		class UpdateParticlePosition : public ParticleDynamicsSimple,
									   public RelaxDataDelegateSimple
		{
		public:
			explicit UpdateParticlePosition(SPHBody &sph_body);
			virtual ~UpdateParticlePosition(){};

		protected:
			StdLargeVec<Vecd> &pos_n_, &dvel_dt_;
			virtual void Update(size_t index_i, Real dt = 0.0) override;
		};

		/**
		 * @class UpdateSmoothingLengthRatioByBodyShape
		 * @brief update the particle smoothing length ratio
		 */
		class UpdateSmoothingLengthRatioByBodyShape : public ParticleDynamicsSimple,
													  public RelaxDataDelegateSimple
		{
		public:
			explicit UpdateSmoothingLengthRatioByBodyShape(SPHBody &sph_body);
			virtual ~UpdateSmoothingLengthRatioByBodyShape(){};

		protected:
			StdLargeVec<Real> &h_ratio_, &Vol_;
			StdLargeVec<Vecd> &pos_n_;
			Shape &body_shape_;
			Kernel &kernel_;
			ParticleSpacingByBodyShape *particle_spacing_by_body_shape_;

			virtual void Update(size_t index_i, Real dt = 0.0) override;
		};

		/**
		 * @class RelaxationAccelerationComplex
		 * @brief compute relaxation acceleration while consider the present of contact bodies
		 * with considering contact interaction
		 * this is usually used for fluid like bodies
		 */
		class RelaxationAccelerationComplex : public InteractionDynamics,
											  public RelaxDataDelegateComplex
		{
		public:
			explicit RelaxationAccelerationComplex(ComplexBodyRelation &body_complex_relation);
			virtual ~RelaxationAccelerationComplex(){};

		protected:
			StdLargeVec<Real> &Vol_;
			StdLargeVec<Vecd> &dvel_dt_, &pos_n_;
			StdVec<StdLargeVec<Real> *> contact_Vol_;
			virtual void Interaction(size_t index_i, Real dt = 0.0) override;
		};

		/**
		 * @class ShapeSurfaceBounding
		 * @brief constrain surface particles by
		 * map contrained particles to geometry face and
		 * r = r + phi * norm (vector distance to face)
		 */
		class ShapeSurfaceBounding : public PartDynamicsByCell,
									 public RelaxDataDelegateSimple
		{
		public:
			ShapeSurfaceBounding(SPHBody &sph_body, NearShapeSurface &body_part);
			virtual ~ShapeSurfaceBounding(){};

		protected:
			StdLargeVec<Vecd> &pos_n_;
			LevelSetShape *level_set_shape_;
			Real constrained_distance_;
			virtual void Update(size_t index_i, Real dt = 0.0) override;
		};

		/**
		 * @class ConstraintSurfaceParticles
		 * @brief constrain surface particles by
		 * map contrained particles to geometry face and
		 * r = r + phi * norm (vector distance to face)
		 */
		class ConstraintSurfaceParticles : public PartSimpleDynamicsByParticle,
										   public RelaxDataDelegateSimple
		{
		public:
			ConstraintSurfaceParticles(SPHBody &sph_body, BodySurface &body_part);
			virtual ~ConstraintSurfaceParticles(){};

		protected:
			Real constrained_distance_;
			StdLargeVec<Vecd> &pos_n_;
			LevelSetShape *level_set_shape_;
			virtual void Update(size_t index_i, Real dt = 0.0) override;
		};

		/**
		 * @class RelaxationStepInner
		 * @brief carry out particle relaxation step of particles within the body
		 */
		class RelaxationStepInner : public ParticleDynamics<void>
		{
		protected:
			RealBody *real_body_;
			BaseBodyRelationInner &inner_relation_;
			NearShapeSurface near_shape_surface_;

		public:
			explicit RelaxationStepInner(BaseBodyRelationInner &inner_relation,
										 bool level_set_correction = false);
			virtual ~RelaxationStepInner(){};

			UniquePtr<RelaxationAccelerationInner> relaxation_acceleration_inner_;
			GetTimeStepSizeSquare get_time_step_square_;
			UpdateParticlePosition update_particle_position_;
			ShapeSurfaceBounding surface_bounding_;

			virtual void exec(Real dt = 0.0) override;
			virtual void parallel_exec(Real dt = 0.0) override;
		};

		/**
		 * @class RelaxationAccelerationComplexWithLevelSetCorrection
		 * @brief compute relaxation acceleration while consider the present of contact bodies
		 * with considering contact interaction
		 * this is usually used for fluid like bodies
		 * we constrain particles with a level-set correction function when the fluid boundary is not contacted with solid.
		 */
		class RelaxationAccelerationComplexWithLevelSetCorrection : public RelaxationAccelerationComplex
		{
		public:
			RelaxationAccelerationComplexWithLevelSetCorrection(
				ComplexBodyRelation &body_complex_relation, const std::string &shape_name);
			virtual ~RelaxationAccelerationComplexWithLevelSetCorrection(){};

		protected:
			LevelSetShape *level_set_shape_;
			virtual void Interaction(size_t index_i, Real dt = 0.0) override;
		};

		/**
		 * @class RelaxationStepComplex
		 * @brief carry out particle relaxation step of particles within multi bodies
		 */
		class RelaxationStepComplex : public ParticleDynamics<void>
		{
		protected:
			RealBody *real_body_;
			ComplexBodyRelation &complex_relation_;
			NearShapeSurface near_shape_surface_;

		public:
			explicit RelaxationStepComplex(ComplexBodyRelation &body_complex_relation,
										   const std::string &shape_name, bool level_set_correction = false);
			virtual ~RelaxationStepComplex(){};

			UniquePtr<RelaxationAccelerationComplex> relaxation_acceleration_complex_;
			GetTimeStepSizeSquare get_time_step_square_;
			UpdateParticlePosition update_particle_position_;
			ShapeSurfaceBounding surface_bounding_;

			virtual void exec(Real dt = 0.0) override;
			virtual void parallel_exec(Real dt = 0.0) override;
		};

		/**
<<<<<<< HEAD
		 * @class ShellMidSurfaceBounding
		 * @brief constrain particles by contraining particles to mid-surface.
		 */
=======
		* @class ShellMidSurfaceBounding
		* @brief constrain particles by contraining particles to mid-surface.
		* Note that level_set_refinement_ratio should be smaller than particle_spacing_ref_ / (0.05 * thickness_)
		* because if level_set_refinement_ratio > particle_spacing_ref_ / (0.05 * thickness_), 
		* there will be no level set field.
		*/
>>>>>>> 42dc1cfe
		class ShellMidSurfaceBounding : public PartDynamicsByCell,
										public RelaxDataDelegateInner
		{
		public:
			ShellMidSurfaceBounding(SPHBody &body, NearShapeSurface &body_part, BaseBodyRelationInner &inner_relation,
									Real thickness, Real level_set_refinement_ratio);
			virtual ~ShellMidSurfaceBounding(){};

		protected:
			StdLargeVec<Vecd> &pos_n_;
			Real constrained_distance_;
			LevelSetShape *level_set_shape_;
			Real particle_spacing_ref_, thickness_, level_set_refinement_ratio_;
			virtual void Update(size_t index_i, Real dt = 0.0) override;
		};

		/**
		 * @class ShellNormalDirectionPrediction
		 * @brief prodict the normal direction of shell particles.
		 */
		class ShellNormalDirectionPrediction : public ParticleDynamics<void>
		{
			const Real convergence_criterion_;
			const Real consistency_criterion_;

			void predictNormalDirection();
			void correctNormalDirection();

		public:
			explicit ShellNormalDirectionPrediction(BaseBodyRelationInner &inner_relation, 
				Real thickness, Real consistency_criterion = cos(Pi / 20.0));
			virtual ~ShellNormalDirectionPrediction(){};

			virtual void exec(Real dt = 0.0) override;
			virtual void parallel_exec(Real dt = 0.0) override { exec(); };

		protected:
			class NormalPrediction : public RelaxDataDelegateSimple
			{
				Real thickness_;
				LevelSetShape *level_set_shape_;
				StdLargeVec<Vecd> &pos_n_, &n_, n_temp_;

			public:
				NormalPrediction(SPHBody &sph_body, Real thickness);
				virtual ~NormalPrediction(){};
				void update(size_t index_i, Real dt = 0.0);
			};

			class PredictionConvergenceCheck : public ParticleDynamicsReduce<bool, ReduceAND>,
											   public RelaxDataDelegateSimple
			{
			public:
				PredictionConvergenceCheck(SPHBody &sph_body, Real convergence_criterion);
				virtual ~PredictionConvergenceCheck(){};

			protected:
				const Real convergence_criterion_;
				StdLargeVec<Vecd> &n_, &n_temp_;
				bool ReduceFunction(size_t index_i, Real dt = 0.0) override;
			};

			class ConsistencyCorrection : public InteractionDynamics, public RelaxDataDelegateInner
			{
			public:
				explicit ConsistencyCorrection(BaseBodyRelationInner &inner_relation, Real consistency_criterion);
				virtual ~ConsistencyCorrection(){};

				/** only implement sequential version now. */
				virtual void parallel_exec(Real dt = 0.0) override { exec(); };

			protected:
				const Real consistency_criterion_;
				StdLargeVec<int> updated_indicator_; /**> 0 not updated, 1 updated with reliable prediction, 2 updated from a reliable neighbor */
				StdLargeVec<Vecd> &n_;
				virtual void Interaction(size_t index_i, Real dt = 0.0) override;
			};

			class ConsistencyUpdatedCheck : public ParticleDynamicsReduce<bool, ReduceAND>,
								 public RelaxDataDelegateSimple
			{
			public:
				explicit ConsistencyUpdatedCheck(SPHBody &sph_body);
				virtual ~ConsistencyUpdatedCheck(){};

			protected:
				StdLargeVec<int> &updated_indicator_;
				bool ReduceFunction(size_t index_i, Real dt = 0.0) override;
			};

			class SmoothingNormal : public ParticleSmoothing<Vecd>
			{
			public:
				explicit SmoothingNormal(BaseBodyRelationInner &inner_relation);
				virtual ~SmoothingNormal(){};

			protected:
				virtual void Update(size_t index_i, Real dt = 0.0) override;
			};

			SimpleDynamics<NormalPrediction> normal_prediction_;
			PredictionConvergenceCheck normal_prediction_convergence_check_;
			ConsistencyCorrection consistency_correction_;
			ConsistencyUpdatedCheck consistency_updated_check_;
			SmoothingNormal smoothing_normal_;
		};

		/**
		 * @class ShellRelaxationStepInner
		 * @brief carry out particle relaxation step of particles within the shell body
		 */
		class ShellRelaxationStepInner : public RelaxationStepInner
		{
		public:
			explicit ShellRelaxationStepInner(BaseBodyRelationInner &inner_relation, Real thickness,
											  Real level_set_refinement_ratio, bool level_set_correction = false);
			virtual ~ShellRelaxationStepInner(){};

			UpdateParticlePosition update_shell_particle_position_;
			ShellMidSurfaceBounding mid_surface_bounding_;

			virtual void exec(Real dt = 0.0) override;
			virtual void parallel_exec(Real dt = 0.0) override;
		};
	}
}
#endif // RELAX_DYNAMICS_H<|MERGE_RESOLUTION|>--- conflicted
+++ resolved
@@ -270,18 +270,12 @@
 		};
 
 		/**
-<<<<<<< HEAD
-		 * @class ShellMidSurfaceBounding
-		 * @brief constrain particles by contraining particles to mid-surface.
-		 */
-=======
 		* @class ShellMidSurfaceBounding
 		* @brief constrain particles by contraining particles to mid-surface.
 		* Note that level_set_refinement_ratio should be smaller than particle_spacing_ref_ / (0.05 * thickness_)
 		* because if level_set_refinement_ratio > particle_spacing_ref_ / (0.05 * thickness_), 
 		* there will be no level set field.
 		*/
->>>>>>> 42dc1cfe
 		class ShellMidSurfaceBounding : public PartDynamicsByCell,
 										public RelaxDataDelegateInner
 		{
