--- conflicted
+++ resolved
@@ -88,15 +88,9 @@
 		};
 
 		/**
-<<<<<<< HEAD
 		* @class RelaxationAccelerationInnerWithLevelSetCorrection
 		* @brief we constrain particles to a level function representing the interface.
 		*/
-=======
-		 * @class RelaxationAccelerationInnerWithLevelSetCorrection
-		 * @brief we constrain particles to a level function representing the interafce.
-		 */
->>>>>>> 890f4ded
 		class RelaxationAccelerationInnerWithLevelSetCorrection : public RelaxationAccelerationInner
 		{
 		public:
