/* -------------------------------------------------------------------------*
*								SPHinXsys									*
* --------------------------------------------------------------------------*
* SPHinXsys (pronunciation: s'finksis) is an acronym from Smoothed Particle	*
* Hydrodynamics for industrial compleX systems. It provides C++ APIs for	*
* physical accurate simulation and aims to model coupled industrial dynamic *
* systems including fluid, solid, multi-body dynamics and beyond with SPH	*
* (smoothed particle hydrodynamics), a meshless computational method using	*
* particle discretization.													*
*																			*
* SPHinXsys is partially funded by German Research Foundation				*
* (Deutsche Forschungsgemeinschaft) DFG HU1527/6-1, HU1527/10-1				*
* and HU1527/12-1.															*
*                                                                           *
* Portions copyright (c) 2017-2020 Technical University of Munich and		*
* the authors' affiliations.												*
*                                                                           *
* Licensed under the Apache License, Version 2.0 (the "License"); you may   *
* not use this file except in compliance with the License. You may obtain a *
* copy of the License at http://www.apache.org/licenses/LICENSE-2.0.        *
*                                                                           *
* --------------------------------------------------------------------------*/
/**
* @file 	general_dynamics.h
* @brief 	This is the particle dynamics aplliable for all type bodies
* @author	Chi ZHang and Xiangyu Hu
*/


#ifndef GENERAL_DYNAMICS_H
#define GENERAL_DYNAMICS_H



#include "all_particle_dynamics.h"

#include <limits>

namespace SPH
{
	typedef DataDelegateSimple<SPHBody, BaseParticles> GeneralDataDelegateSimple;
	typedef DataDelegateContact<SPHBody, BaseParticles, BaseMaterial, SPHBody, BaseParticles, BaseMaterial, DataDelegateEmptyBase> GeneralDataDelegateContact;
	/**
	* @class InitializeATimeStep
	* @brief initialize a time step for a body.
	* including initialize particle acceleration 
	* induced by viscous, gravity and other forces,
	* set the number of ghost particles into zero.
	*/
	class InitializeATimeStep 
		: public ParticleDynamicsSimple, public GeneralDataDelegateSimple
	{
	public:
		InitializeATimeStep(SPHBody* body, Gravity* gravity = new Gravity(Vecd(0)));
		virtual ~InitializeATimeStep() {};
	protected:
		StdLargeVec<Vecd>& pos_n_,& dvel_dt_others_;
		Gravity* gravity_;
		virtual void setupDynamics(Real dt = 0.0) override;
		virtual void Update(size_t index_i, Real dt = 0.0) override;
	};

	/**
	* @class RandomizePartilePosition
	* @brief Randomize the initial particle position
	*/
	class RandomizePartilePosition
		: public ParticleDynamicsSimple, public GeneralDataDelegateSimple
	{
	public:
		RandomizePartilePosition(SPHBody* body);
		virtual ~RandomizePartilePosition() {};
	protected:
		StdLargeVec<Vecd>& pos_n_;
		Real randomize_scale_;
		virtual void Update(size_t index_i, Real dt = 0.0) override;
	};

	/**
	* @class BoundingInAxisDirection
	* @brief Bounding particle position in a axis direction.
	* The axis_direction must be 0, 1 for 2d and 0, 1, 2 for 3d
	*/
	class BoundingInAxisDirection : 
		public ParticleDynamics<void>, public GeneralDataDelegateSimple
	{
	protected:
		const int axis_; /**< the axis direction for bounding*/
		BoundingBox body_domain_bounds_; /**< lower and upper bound for checking. */
		StdLargeVec<Vecd>& pos_n_;
		BaseMeshCellLinkedList* mesh_cell_linked_list_;
		Real cut_off_radius_max_; /**< maximum cut off radius to avoid boundary particle depletion */
	public:
		BoundingInAxisDirection(RealBody* real_body, int axis_direction);
		virtual ~BoundingInAxisDirection() {};
	};

	/**
	 * @class PeriodicConditionInAxisDirection
	 * @brief Base class for two different type periodic boundary conditions.
	 */
	class PeriodicConditionInAxisDirection
	{
	protected:
		Vecd periodic_translation_;
		StdVec<CellLists> bound_cells_;
		void setPeriodicTranslation(BoundingBox& body_domain_bounds, int axis_direction);

		/**
		* @class PeriodicBounding
		* @brief Periodic bounding particle position in an axis direction
		*/
		class PeriodicBounding : public BoundingInAxisDirection
		{
		protected:
			Vecd& periodic_translation_;
			StdVec<CellLists>& bound_cells_;

			virtual void checkLowerBound(size_t index_i, Real dt = 0.0);
			virtual void checkUpperBound(size_t index_i, Real dt = 0.0);
		public:
			PeriodicBounding(Vecd& periodic_translation, 
				StdVec<CellLists>& bound_cells, RealBody* real_body, int axis_direction) :
				BoundingInAxisDirection(real_body, axis_direction), periodic_translation_(periodic_translation),
				bound_cells_(bound_cells) {};
			virtual ~PeriodicBounding() {};

			virtual void exec(Real dt = 0.0) override;
			virtual void parallel_exec(Real dt = 0.0) override;
		};
	
		/**
		* @class PeriodicCondition
		* @brief implement periodic condition in an axis direction
		*/
		class PeriodicCondition : public BoundingInAxisDirection
		{
		protected:
			Vecd& periodic_translation_;
			StdVec<CellLists>& bound_cells_;

			virtual void checkLowerBound(ListData& list_data, Real dt = 0.0) = 0;
			virtual void checkUpperBound(ListData& list_data, Real dt = 0.0) = 0;
		public:
			PeriodicCondition(Vecd& periodic_translation, 
				StdVec<CellLists>& bound_cells, RealBody* real_body, int axis_direction) :
				BoundingInAxisDirection(real_body, axis_direction), periodic_translation_(periodic_translation),
				bound_cells_(bound_cells) {};
			virtual ~PeriodicCondition() {};

			/** This class is only implemented in sequential due to memory conflicts.
			 * Because the cell list data is not concurrent vector.
			 */
			virtual void exec(Real dt = 0.0) override;
			virtual void parallel_exec(Real dt = 0.0) override { exec(); };
		};


	public:
		PeriodicConditionInAxisDirection(RealBody* real_body, int axis_direction);
		virtual ~PeriodicConditionInAxisDirection() {};
	};

	/**
	 * @class PeriodicConditionInAxisDirectionUsingCellLinkedList
	 * @brief The method imposing periodic boundary condition in an axis direction.
	 *	It includes two different steps, i.e. imposing periodic bounding and condition.
	 *	The first step is carried out before update cell linked list and
	 *	the second after the updating.
	 *	If the exec or parallel_exec is called directly, error message will be given.
	 */
	class PeriodicConditionInAxisDirectionUsingCellLinkedList : 
		public PeriodicConditionInAxisDirection
	{
	protected:
		/**
		* @class PeriodicCondition
		* @brief Periodic boundary condition in an axis direction
		*/
		class PeriodicCellLinkedList : public PeriodicCondition
		{
		protected:
			virtual void checkLowerBound(ListData& list_data, Real dt = 0.0) override;
			virtual void checkUpperBound(ListData& list_data, Real dt = 0.0) override;
		public:

			PeriodicCellLinkedList(Vecd& periodic_translation, 
				StdVec<CellLists>& bound_cells, RealBody* real_body, int axis_direction)
				: PeriodicCondition(periodic_translation, bound_cells, real_body, axis_direction) {};
			virtual ~PeriodicCellLinkedList() {};
		};
	public:
		PeriodicConditionInAxisDirectionUsingCellLinkedList(RealBody* real_body, int axis_direction) :
			PeriodicConditionInAxisDirection(real_body, axis_direction),
			bounding_(this->periodic_translation_, this->bound_cells_, real_body, axis_direction),
			update_cell_linked_list_(this->periodic_translation_, this->bound_cells_, real_body, axis_direction) {};
		virtual ~PeriodicConditionInAxisDirectionUsingCellLinkedList() {};

		PeriodicBounding bounding_;
		PeriodicCellLinkedList update_cell_linked_list_;
	};

	/**
	 * @class PeriodicConditionInAxisDirectionUsingGhostParticles
	 * @brief The method imposing periodic boundary condition in an axis direction by using ghost particles.
	 *	It includes three different steps, i.e. imposing periodic bounding, creating ghosts and update ghost state.
	 *	The first step is carried out before update cell linked list and
	 *	the second and third after the updating.
	 *	If the exec or parallel_exec is called directly, error message will be given.
	 *  Note that, currently, this class is not for periodic condition in combined directions,
	 *  such as periodic condition in both x and y directions.
	 */
	class PeriodicConditionInAxisDirectionUsingGhostParticles : 
		public PeriodicConditionInAxisDirection
	{
	protected:
		StdVec<IndexVector> ghost_particles_;

		/**
		 * @class CreatPeriodicGhostParticles
		 * @brief create ghost particles in an axis direction
		 */
		class CreatPeriodicGhostParticles : public PeriodicBounding
		{
		protected:
			StdVec<IndexVector>& ghost_particles_;
			virtual void setupDynamics(Real dt = 0.0) override;
			virtual void checkLowerBound(size_t index_i, Real dt = 0.0) override;
			virtual void checkUpperBound(size_t index_i, Real dt = 0.0) override;
		public:
			CreatPeriodicGhostParticles(Vecd& periodic_translation, StdVec<CellLists>& bound_cells,
				StdVec<IndexVector>& ghost_particles, RealBody* real_body, int axis_direction) :
				PeriodicBounding(periodic_translation, bound_cells, real_body, axis_direction),
				ghost_particles_(ghost_particles) {};
			virtual ~CreatPeriodicGhostParticles() {};

			/** This class is only implemented in sequential due to memory conflicts.
			 * Because creating ghost particle allocate memory.
			 */
			virtual void parallel_exec(Real dt = 0.0) override { exec(); };
		};

		/**
		 * @class UpdatePeriodicGhostParticles
		 * @brief update ghost particles in an axis direction
		 */
		class UpdatePeriodicGhostParticles : public PeriodicBounding
		{
		protected:
			StdVec<IndexVector>& ghost_particles_;
			void checkLowerBound(size_t index_i, Real dt = 0.0) override;
			void checkUpperBound(size_t index_i, Real dt = 0.0) override;
		public:
			UpdatePeriodicGhostParticles(Vecd& periodic_translation, StdVec<CellLists>& bound_cells,
				StdVec<IndexVector>& ghost_particles, RealBody* real_body, int axis_direction) :
				PeriodicBounding(periodic_translation, bound_cells, real_body, axis_direction),
				ghost_particles_(ghost_particles) {};
			virtual ~UpdatePeriodicGhostParticles() {};

			virtual void exec(Real dt = 0.0) override;
			virtual void parallel_exec(Real dt = 0.0) override;
		};
	public:
		PeriodicConditionInAxisDirectionUsingGhostParticles(RealBody* real_body, int axis_direction) :
			PeriodicConditionInAxisDirection(real_body, axis_direction),
			bounding_(this->periodic_translation_, this->bound_cells_, real_body, axis_direction),
			ghost_creation_(this->periodic_translation_, this->bound_cells_, this->ghost_particles_, real_body, axis_direction),
			ghost_update_(this->periodic_translation_, this->bound_cells_, this->ghost_particles_, real_body, axis_direction)
		{
			ghost_particles_.resize(2);
		};

		virtual ~PeriodicConditionInAxisDirectionUsingGhostParticles() {};

		PeriodicBounding bounding_;
		CreatPeriodicGhostParticles ghost_creation_;
		UpdatePeriodicGhostParticles ghost_update_;
	};

	/**
	* @class MirrorBoundaryConditionInAxisDirection
	* @brief Mirror bounding particle position and velocity in an axis direction
	*  Note that, currently, this class is not for mirror condition in combined directions,
	*  such as mirror condition in both x and y directions.
	*/
	class MirrorBoundaryConditionInAxisDirection : public BoundingInAxisDirection
	{
	protected:
		CellLists bound_cells_;
		IndexVector ghost_particles_;

		class MirrorBounding : public BoundingInAxisDirection
		{
		protected:
			CellLists& bound_cells_;
			virtual void checkLowerBound(size_t index_i, Real dt = 0.0);
			virtual void checkUpperBound(size_t index_i, Real dt = 0.0);
			ParticleFunctor checking_bound_;

			StdLargeVec<Vecd>& vel_n_;
			void mirrorInAxisDirection(size_t particle_index_i, Vecd body_bound, int axis_direction);
		public:
			MirrorBounding(CellLists& bound_cells, RealBody* real_body, int axis_direction, bool positive);
			virtual ~MirrorBounding() {};
			virtual void exec(Real dt = 0.0) override;
			virtual void parallel_exec(Real dt = 0.0) override;
		};

		/**
		* @class CreatingGhostParticles
		* @brief ghost particle created according to its corresponding real particle
		*/
		class CreatingGhostParticles : public MirrorBounding
		{
		protected:
			IndexVector& ghost_particles_;
			virtual void setupDynamics(Real dt = 0.0) override { ghost_particles_.clear(); };
			virtual void checkLowerBound(size_t index_i, Real dt = 0.0) override;
			virtual void checkUpperBound(size_t index_i, Real dt = 0.0) override;
		public:
			CreatingGhostParticles(IndexVector& ghost_particles, CellLists& bound_cells,
				RealBody* real_body, int axis_direction, bool positive);
			virtual ~CreatingGhostParticles() {};
			/** This class is only implemented in sequential due to memory conflicts. */
			virtual void parallel_exec(Real dt = 0.0) override { exec(); };
		};

		/**
		* @class UpdatingGhostStates
		* @brief the state of a ghost particle updated according to its corresponding real particle
		*/
		class UpdatingGhostStates : public MirrorBounding
		{
		protected:
			IndexVector& ghost_particles_;
			void checkLowerBound(size_t index_i, Real dt = 0.0) override;
			void checkUpperBound(size_t index_i, Real dt = 0.0) override;
			ParticleFunctor checking_bound_update_;
		public:
			UpdatingGhostStates(IndexVector& ghost_particles, CellLists& bound_cells,
				RealBody* real_body, int axis_direction, bool positive);
			virtual ~UpdatingGhostStates() {};

			virtual void exec(Real dt = 0.0) override;
			virtual void parallel_exec(Real dt = 0.0) override;
		};

	public:
		MirrorBounding bounding_;
		CreatingGhostParticles creating_ghost_particles_;
		UpdatingGhostStates updating_ghost_states_;

		MirrorBoundaryConditionInAxisDirection(RealBody* real_body, int axis_direction, bool positive);
		virtual ~MirrorBoundaryConditionInAxisDirection() {};

		virtual void exec(Real dt = 0.0) override {};
		virtual void parallel_exec(Real dt = 0.0) override {};
	};

	/**
	 * @class VelocityBoundCheck
	 * @brief  check whether particle velocity within a given bound
	 */
	class VelocityBoundCheck : 
		public ParticleDynamicsReduce<bool, ReduceOR>, 
		public GeneralDataDelegateSimple
	{
	public:
		VelocityBoundCheck(SPHBody* body, Real velocity_bound);
		virtual ~VelocityBoundCheck() {};
	protected:
		StdLargeVec<Vecd>& vel_n_;
		Real velocity_bound_;
		bool ReduceFunction(size_t index_i, Real dt = 0.0) override;
	};

	/**
	 * @class UpperFrontInXDirection
	 * @brief Get the upper front In X Direction for a SPH body
	 */
	class UpperFrontInXDirection : 
		public ParticleDynamicsReduce<Real, ReduceMax>, 
		public GeneralDataDelegateSimple
	{
	public:
		explicit UpperFrontInXDirection(SPHBody* body);
		virtual ~UpperFrontInXDirection() {};
	protected:
		StdLargeVec<Vecd>& pos_n_;
		Real ReduceFunction(size_t index_i, Real dt = 0.0) override;
	};

	/**
	 * @class MaximumSpeed
	 * @brief Get the maximum particle speed in a SPH body
	 */
	class MaximumSpeed : 
		public ParticleDynamicsReduce<Real, ReduceMax>, 
		public GeneralDataDelegateSimple
	{
	public:
		explicit MaximumSpeed(SPHBody* body);
		virtual ~MaximumSpeed() {};
	protected:
		StdLargeVec<Vecd>& vel_n_;
		Real ReduceFunction(size_t index_i, Real dt = 0.0) override;
	};

	/**
	* @class BodyLowerBound
	* @brief the lower bound of a body by reduced particle positions.
	*/
	class BodyLowerBound : 
		public  ParticleDynamicsReduce<Vecd, ReduceLowerBound>,
		public GeneralDataDelegateSimple
	{
	public:
		explicit BodyLowerBound(SPHBody* body);
		virtual ~BodyLowerBound() {};
	protected:
		StdLargeVec<Vecd>& pos_n_;
		Vecd ReduceFunction(size_t index_i, Real dt = 0.0) override;
	};

	/**
	 * @class BodyUpperBound
	 * @brief the upper bound of a body by reduced particle positions.
	 */
	class BodyUpperBound : 
		public  ParticleDynamicsReduce<Vecd, ReduceUpperBound>,
		public GeneralDataDelegateSimple
	{
	public:
		explicit BodyUpperBound(SPHBody* body);
		virtual ~BodyUpperBound() {};
	protected:
		StdLargeVec<Vecd>& pos_n_;
		Vecd ReduceFunction(size_t index_i, Real dt = 0.0) override;
	};
<<<<<<< HEAD

	/**
	* @class BodySummation
	* @brief Compute the summation of  a particle variable in a body
	*/
	template<int DataTypeIndex, typename VariableType>
	class BodySummation :
		public ParticleDynamicsReduce<VariableType, ReduceSum<VariableType>>, 
		public GeneralDataDelegateSimple
	{
	public:
		explicit BodySummation(SPHBody* body, std::string variable_name) :
			ParticleDynamicsReduce<VariableType, ReduceSum<VariableType>>(body),
			GeneralDataDelegateSimple(body),
			variable_(*particles_->getVariableByName<DataTypeIndex, VariableType>(variable_name)) 
		{
			this->initial_reference_ = VariableType(0);
		};
		virtual ~BodySummation() {};
	protected:
		StdLargeVec<VariableType>& variable_;
		VariableType ReduceFunction(size_t index_i, Real dt = 0.0) override
		{
			return variable_[index_i];
		};
	};

	/**
	* @class BodyMoment
	* @brief Compute the moment of a body
	*/
	template<int DataTypeIndex, typename VariableType>
	class BodyMoment : public BodySummation<DataTypeIndex, VariableType>
	{
	public:
		explicit BodyMoment(SPHBody* body, std::string variable_name) : 
			BodySummation<DataTypeIndex, VariableType>(body, variable_name),
			mass_(this->particles_->mass_) {};
		virtual ~BodyMoment() {};
	protected:
		StdLargeVec<Real>& mass_;
		VariableType ReduceFunction(size_t index_i, Real dt = 0.0) override
		{
			return mass_[index_i] * this->variable_[index_i];
		};
	};
}
=======
}
#endif //GENERAL_DYNAMICS_H
>>>>>>> c70ea998
<|MERGE_RESOLUTION|>--- conflicted
+++ resolved
@@ -437,7 +437,6 @@
 		StdLargeVec<Vecd>& pos_n_;
 		Vecd ReduceFunction(size_t index_i, Real dt = 0.0) override;
 	};
-<<<<<<< HEAD
 
 	/**
 	* @class BodySummation
@@ -485,7 +484,4 @@
 		};
 	};
 }
-=======
-}
-#endif //GENERAL_DYNAMICS_H
->>>>>>> c70ea998
+#endif //GENERAL_DYNAMICS_H