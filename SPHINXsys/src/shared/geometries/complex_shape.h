/* -------------------------------------------------------------------------*
 *								SPHinXsys									*
 * -------------------------------------------------------------------------*
 * SPHinXsys (pronunciation: s'finksis) is an acronym from Smoothed Particle*
 * Hydrodynamics for industrial compleX systems. It provides C++ APIs for	*
 * physical accurate simulation and aims to model coupled industrial dynamic*
 * systems including fluid, solid, multi-body dynamics and beyond with SPH	*
 * (smoothed particle hydrodynamics), a meshless computational method using	*
 * particle discretization.													*
 *																			*
 * SPHinXsys is partially funded by German Research Foundation				*
 * (Deutsche Forschungsgemeinschaft) DFG HU1527/6-1, HU1527/10-1,			*
 *  HU1527/12-1 and HU1527/12-4													*
 *                                                                          *
 * Portions copyright (c) 2017-2022 Technical University of Munich and		*
 * the authors' affiliations.												*
 *                                                                          *
 * Licensed under the Apache License, Version 2.0 (the "License"); you may  *
 * not use this file except in compliance with the License. You may obtain a*
 * copy of the License at http://www.apache.org/licenses/LICENSE-2.0.       *
 *                                                                          *
 * ------------------------------------------------------------------------*/
/**
 * @file 	complex_shape.h
 * @brief 	Here, we define the a container of different type of shapes, which allow
 * 			the boolean operation between the different type of shapes. The shapes
 * 			can be defined previously and add to this complex shapes container.
 */

#ifndef COMPLEX_SHAPE_H
#define COMPLEX_SHAPE_H

#include "base_geometry.h"
#include "level_set_shape.h"
#include "geometric_shape.h"
#include "transform_shape.h"

namespace SPH
{
	class LevelSetShape;

	class ComplexShape : public BinaryShapes
	{
	public:
		explicit ComplexShape(const std::string &shape_name) 
			: BinaryShapes(shape_name)
		{};
		virtual ~ComplexShape(){};

		template <typename... ConstructorArgs>
		LevelSetShape *defineLevelSetShape(SPHBody &sph_body, const std::string &shape_name, ConstructorArgs &&...args)
		{
			size_t index = getShapeIndexByName(shape_name);
			LevelSetShape *level_set_shape = shapes_ptr_keeper_[index].createPtr<LevelSetShape>(
				sph_body, *shapes_and_ops_[index].first, std::forward<ConstructorArgs>(args)...);
			shapes_and_ops_[index].first = DynamicCast<Shape>(this, level_set_shape);
			return level_set_shape;
		};
	};

	using DefaultShape = ComplexShape;

	/**
	 * @class AlignedBoxShape
	 * @brief Used to describe a bounding box in which
	 * the plane vertical to axis direction is aligned to a planar piece of a shape.
	 */
	class AlignedBoxShape : public TransformShape<GeometricShapeBox>
	{
	public:
		/** construct directly */
		template <typename... Args>
		explicit AlignedBoxShape(const Transformd &transformd, Args &&...args)
			: TransformShape<GeometricShapeBox>(transformd, std::forward<Args>(args)...)
		{};
		/** construct from a shape already has aligned boundaries */
		template <typename... Args>
		explicit AlignedBoxShape(Shape &shape, Args &&...args)
			: TransformShape<GeometricShapeBox>(
<<<<<<< HEAD
				  Transformd(0.5 * (shape.getBounds().second + shape.getBounds().first)),
				  0.5 * (shape.getBounds().second - shape.getBounds().first), std::forward<Args>(args)...){};
=======
				Transformd(0.5 * (shape.bounding_box_.second_ + shape.bounding_box_.first_)),
				0.5 * (shape.bounding_box_.second_ - shape.bounding_box_.first_), std::forward<Args>(args)...)
		{};
>>>>>>> cf40934f

		Vecd HalfSize() { return halfsize_; }
		bool checkInBounds(int axis, const Vecd &probe_point);
		bool checkUpperBound(int axis, const Vecd &probe_point);
		bool checkLowerBound(int axis, const Vecd &probe_point);
		bool checkNearUpperBound(int axis, const Vecd &probe_point, Real threshold);
		bool checkNearLowerBound(int axis, const Vecd &probe_point, Real threshold);
		Vecd getUpperPeriodic(int axis, const Vecd &probe_point);
		Vecd getLowerPeriodic(int axis, const Vecd &probe_point);
	};
}

#endif // COMPLEX_SHAPE_H<|MERGE_RESOLUTION|>--- conflicted
+++ resolved
@@ -77,14 +77,8 @@
 		template <typename... Args>
 		explicit AlignedBoxShape(Shape &shape, Args &&...args)
 			: TransformShape<GeometricShapeBox>(
-<<<<<<< HEAD
 				  Transformd(0.5 * (shape.getBounds().second + shape.getBounds().first)),
 				  0.5 * (shape.getBounds().second - shape.getBounds().first), std::forward<Args>(args)...){};
-=======
-				Transformd(0.5 * (shape.bounding_box_.second_ + shape.bounding_box_.first_)),
-				0.5 * (shape.bounding_box_.second_ - shape.bounding_box_.first_), std::forward<Args>(args)...)
-		{};
->>>>>>> cf40934f
 
 		Vecd HalfSize() { return halfsize_; }
 		bool checkInBounds(int axis, const Vecd &probe_point);
