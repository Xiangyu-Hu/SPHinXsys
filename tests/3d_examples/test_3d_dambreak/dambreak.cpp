/*-----------------------------------------------------------------------------*
 *                       SPHinXsys: 3D dambreak example                        *
 *-----------------------------------------------------------------------------*
 * This is the one of the basic test cases for efficient and accurate time     *
 * integration scheme investigation                                            *
 *-----------------------------------------------------------------------------*/
#include "sphinxsys.h" // SPHinXsys Library.
using namespace SPH;

// general parameters for geometry
Real resolution_ref = 0.025;  // particle spacing
Real BW = resolution_ref * 4; // boundary width
Real DL = 3.22;               // tank length
Real DH = 1.0;                // tank height
Real DW = 1.0;                // tank width
Real LL = 1.228;              // liquid length
Real LH = 0.55;               // liquid height
Real LW = 1.0;                // liquid width

// for material properties of the fluid
Real rho0_f = 1.0;
Real gravity_g = 9.81;
Real U_f = 2.0 * sqrt(gravity_g * LH);
Real c_f = 10.0 * U_f;
Real K = 1;
Real n = 1;
Real yield_stress = 0;

//	define the water block shape
class WaterBlock : public ComplexShape
{
  public:
    explicit WaterBlock(const std::string &shape_name) : ComplexShape(shape_name)
    {
        Vecd halfsize_water(0.5 * LL, 0.5 * LH, 0.5 * LW);
        Transform translation_water(halfsize_water);
        add<TransformShape<GeometricShapeBox>>(Transform(translation_water), halfsize_water);
    }
};
//	define the static solid wall boundary shape
class WallBoundary : public ComplexShape
{
  public:
    explicit WallBoundary(const std::string &shape_name) : ComplexShape(shape_name)
    {
        Vecd halfsize_outer(0.5 * DL + BW, 0.5 * DH + BW, 0.5 * DW + BW);
        Vecd halfsize_inner(0.5 * DL, 0.5 * DH, 0.5 * DW);
        Transform translation_wall(halfsize_inner);
        add<TransformShape<GeometricShapeBox>>(Transform(translation_wall), halfsize_outer);
        subtract<TransformShape<GeometricShapeBox>>(Transform(translation_wall), halfsize_inner);
    }
};

//	define an observer particle generator
class WaterObserverParticleGenerator : public ParticleGenerator<Observer>
{
  public:
    explicit WaterObserverParticleGenerator(SPHBody &sph_body)
        : ParticleGenerator<Observer>(sph_body)
    {
        // add observation points
        positions_.push_back(Vecd(DL, 0.01, 0.5 * DW));
        positions_.push_back(Vecd(DL, 0.1, 0.5 * DW));
        positions_.push_back(Vecd(DL, 0.2, 0.5 * DW));
        positions_.push_back(Vecd(DL, 0.24, 0.5 * DW));
        positions_.push_back(Vecd(DL, 0.252, 0.5 * DW));
        positions_.push_back(Vecd(DL, 0.266, 0.5 * DW));
    }
};

// the main program with commandline options
int main(int ac, char *av[])
{
    //----------------------------------------------------------------------
    //	Build up an SPHSystem.
    //----------------------------------------------------------------------
    BoundingBox system_domain_bounds(Vecd(-BW, -BW, -BW), Vecd(DL + BW, DH + BW, DW + BW));
    SPHSystem sph_system(system_domain_bounds, resolution_ref);
    sph_system.handleCommandlineOptions(ac, av)->setIOEnvironment();
    //----------------------------------------------------------------------
    //	Creating bodies with corresponding materials and particles.
    //----------------------------------------------------------------------
<<<<<<< HEAD
    FluidBody water_block(sph_system, makeShared<WaterBlock>("WaterBody"));
    water_block.defineParticlesAndMaterial<BaseParticles, HerschelBulkleyFluid>(rho0_f, c_f, K, n, yield_stress, 0.001, 1000);
    // water_block.defineParticlesAndMaterial<BaseParticles, WeaklyCompressibleFluid>(rho0_f, c_f, 1);
    water_block.generateParticles<ParticleGeneratorLattice>();
=======
    WaterBlock initial_water_block("WaterBody");
    FluidBody water_block(sph_system, initial_water_block);
    water_block.defineParticlesAndMaterial<BaseParticles, WeaklyCompressibleFluid>(rho0_f, c_f);
    water_block.generateParticles<Lattice>();
>>>>>>> ea091def

    SolidBody wall_boundary(sph_system, makeShared<WallBoundary>("WallBoundary"));
    wall_boundary.defineParticlesAndMaterial<SolidParticles, Solid>();
    wall_boundary.generateParticles<Lattice>();
    wall_boundary.addBodyStateForRecording<Vec3d>("NormalDirection");

    ObserverBody fluid_observer(sph_system, "FluidObserver");
    fluid_observer.generateParticles(WaterObserverParticleGenerator(fluid_observer));
    //----------------------------------------------------------------------
    //	Define body relation map.
    //	The contact map gives the topological connections between the bodies.
    //	Basically the the range of bodies to build neighbor particle lists.
    //  Generally, we first define all the inner relations, then the contact relations.
    //  At last, we define the complex relaxations by combining previous defined
    //  inner and contact relations.
    //----------------------------------------------------------------------
    InnerRelation water_block_inner(water_block);
    ContactRelation water_wall_contact(water_block, {&wall_boundary});
    ContactRelation fluid_observer_contact(fluid_observer, {&water_block});
    //----------------------------------------------------------------------
    // Combined relations built from basic relations
    // which is only used for update configuration.
    //----------------------------------------------------------------------
    ComplexRelation water_block_complex(water_block_inner, water_wall_contact);
    //----------------------------------------------------------------------
    //----------------------------------------------------------------------
    //	Define the numerical methods used in the simulation.
    //	Note that there may be data dependence on the sequence of constructions.
    //----------------------------------------------------------------------
    Gravity gravity(Vec3d(0.0, -gravity_g, 0.0));
    SimpleDynamics<GravityForce> constant_gravity(water_block, gravity);
    Dynamics1Level<fluid_dynamics::Integration1stHalfWithWallRiemann> pressure_relaxation(water_block_inner, water_wall_contact);
    Dynamics1Level<fluid_dynamics::Integration2ndHalfWithWallRiemann> density_relaxation(water_block_inner, water_wall_contact);
    InteractionWithUpdate<fluid_dynamics::DensitySummationComplexFreeSurface> update_density_by_summation(water_block_inner, water_wall_contact);

    InteractionDynamics<fluid_dynamics::VelocityGradientWithWall> vel_grad_calculation(water_block_inner, water_wall_contact);
    InteractionDynamics<fluid_dynamics::ShearRateDependentViscosity> shear_rate_calculation(water_block_inner);
    InteractionWithUpdate<fluid_dynamics::GeneralizedNewtonianViscousForceWithWall> viscous_acceleration(water_block_inner, water_wall_contact);

    // InteractionWithUpdate<fluid_dynamics::ViscousForceWithWall> viscous_force(water_block_inner, water_wall_contact);

    ReduceDynamics<fluid_dynamics::AdvectionTimeStepSize> get_fluid_advection_time_step_size(water_block, U_f);
    ReduceDynamics<fluid_dynamics::AcousticTimeStepSize> get_fluid_time_step_size(water_block);
    SimpleDynamics<NormalDirectionFromBodyShape> wall_boundary_normal_direction(wall_boundary);
    //----------------------------------------------------------------------
    //	Define the methods for I/O operations, observations
    //	and regression tests of the simulation.
    //----------------------------------------------------------------------
    BodyStatesRecordingToVtp write_water_block_states(sph_system.real_bodies_);
    RegressionTestDynamicTimeWarping<ReducedQuantityRecording<TotalMechanicalEnergy>> write_water_mechanical_energy(water_block, gravity);
    RegressionTestDynamicTimeWarping<ObservedQuantityRecording<Real>> write_recorded_water_pressure("Pressure", fluid_observer_contact);
    //----------------------------------------------------------------------
    //	Prepare the simulation with cell linked list, configuration
    //	and case specified initial condition if necessary.
    //----------------------------------------------------------------------
    sph_system.initializeSystemCellLinkedLists();
    sph_system.initializeSystemConfigurations();
    wall_boundary_normal_direction.exec();
    constant_gravity.exec();
    //----------------------------------------------------------------------
    //	Setup for time-stepping control
    //----------------------------------------------------------------------
    size_t number_of_iterations = sph_system.RestartStep();
    int screen_output_interval = 100;
    Real end_time = 1.0;
    Real output_interval = end_time / 100.0;
    Real dt = 0.0; // default acoustic time step sizes
    //----------------------------------------------------------------------
    //	Statistics for CPU time
    //----------------------------------------------------------------------
    TickCount t1 = TickCount::now();
    TimeInterval interval;
    //----------------------------------------------------------------------
    //	First output before the main loop.
    //----------------------------------------------------------------------
    write_water_block_states.writeToFile(0);
    write_water_mechanical_energy.writeToFile(0);
    //----------------------------------------------------------------------
    //	Main loop starts here.
    //----------------------------------------------------------------------
    while (GlobalStaticVariables::physical_time_ < end_time)
    {
        Real integration_time = 0.0;
        while (integration_time < output_interval)
        {
            Real Dt = get_fluid_advection_time_step_size.exec() * 0.1;
            update_density_by_summation.exec(Dt);

            //! Viscous Force Steps
            vel_grad_calculation.exec(Dt);
            shear_rate_calculation.exec(Dt);
            viscous_acceleration.exec(Dt);

            // viscous_force.exec(Dt);

            Real relaxation_time = 0.0;
            while (relaxation_time < Dt)
            {

                pressure_relaxation.exec(dt);
                density_relaxation.exec(dt);
                dt = get_fluid_time_step_size.exec();
                relaxation_time += dt;
                integration_time += dt;
                GlobalStaticVariables::physical_time_ += dt;
            }

            if (number_of_iterations % screen_output_interval == 0)
            {
                std::cout << std::fixed << std::setprecision(9) << "N=" << number_of_iterations << "	Time = "
                          << GlobalStaticVariables::physical_time_
                          << "	Dt = " << Dt << "	dt = " << dt << "\n";
            }
            number_of_iterations++;

            water_block.updateCellLinkedListWithParticleSort(100);
            water_block_complex.updateConfiguration();
            fluid_observer_contact.updateConfiguration();
            write_recorded_water_pressure.writeToFile(number_of_iterations);
        }

        write_water_mechanical_energy.writeToFile(number_of_iterations);

        TickCount t2 = TickCount::now();
        write_water_block_states.writeToFile();
        TickCount t3 = TickCount::now();
        interval += t3 - t2;
    }
    TickCount t4 = TickCount::now();

    TimeInterval tt;
    tt = t4 - t1 - interval;
    std::cout << "Total wall time for computation: " << tt.seconds() << " seconds." << std::endl;

    if (sph_system.GenerateRegressionData())
    {
        write_water_mechanical_energy.generateDataBase(1.0e-3);
        write_recorded_water_pressure.generateDataBase(1.0e-3);
    }
    else
    {
        write_water_mechanical_energy.testResult();
        write_recorded_water_pressure.testResult();
    }

    return 0;
}<|MERGE_RESOLUTION|>--- conflicted
+++ resolved
@@ -8,23 +8,20 @@
 using namespace SPH;
 
 // general parameters for geometry
-Real resolution_ref = 0.025;  // particle spacing
+Real resolution_ref = 0.05;   // particle spacing
 Real BW = resolution_ref * 4; // boundary width
-Real DL = 3.22;               // tank length
-Real DH = 1.0;                // tank height
-Real DW = 1.0;                // tank width
-Real LL = 1.228;              // liquid length
-Real LH = 0.55;               // liquid height
-Real LW = 1.0;                // liquid width
+Real DL = 5.366;              // tank length
+Real DH = 2.0;                // tank height
+Real DW = 0.5;                // tank width
+Real LL = 2.0;                // liquid length
+Real LH = 1.0;                // liquid height
+Real LW = 0.5;                // liquid width
 
 // for material properties of the fluid
 Real rho0_f = 1.0;
-Real gravity_g = 9.81;
+Real gravity_g = 1.0;
 Real U_f = 2.0 * sqrt(gravity_g * LH);
 Real c_f = 10.0 * U_f;
-Real K = 1;
-Real n = 1;
-Real yield_stress = 0;
 
 //	define the water block shape
 class WaterBlock : public ComplexShape
@@ -80,17 +77,10 @@
     //----------------------------------------------------------------------
     //	Creating bodies with corresponding materials and particles.
     //----------------------------------------------------------------------
-<<<<<<< HEAD
-    FluidBody water_block(sph_system, makeShared<WaterBlock>("WaterBody"));
-    water_block.defineParticlesAndMaterial<BaseParticles, HerschelBulkleyFluid>(rho0_f, c_f, K, n, yield_stress, 0.001, 1000);
-    // water_block.defineParticlesAndMaterial<BaseParticles, WeaklyCompressibleFluid>(rho0_f, c_f, 1);
-    water_block.generateParticles<ParticleGeneratorLattice>();
-=======
     WaterBlock initial_water_block("WaterBody");
     FluidBody water_block(sph_system, initial_water_block);
     water_block.defineParticlesAndMaterial<BaseParticles, WeaklyCompressibleFluid>(rho0_f, c_f);
     water_block.generateParticles<Lattice>();
->>>>>>> ea091def
 
     SolidBody wall_boundary(sph_system, makeShared<WallBoundary>("WallBoundary"));
     wall_boundary.defineParticlesAndMaterial<SolidParticles, Solid>();
@@ -125,13 +115,6 @@
     Dynamics1Level<fluid_dynamics::Integration1stHalfWithWallRiemann> pressure_relaxation(water_block_inner, water_wall_contact);
     Dynamics1Level<fluid_dynamics::Integration2ndHalfWithWallRiemann> density_relaxation(water_block_inner, water_wall_contact);
     InteractionWithUpdate<fluid_dynamics::DensitySummationComplexFreeSurface> update_density_by_summation(water_block_inner, water_wall_contact);
-
-    InteractionDynamics<fluid_dynamics::VelocityGradientWithWall> vel_grad_calculation(water_block_inner, water_wall_contact);
-    InteractionDynamics<fluid_dynamics::ShearRateDependentViscosity> shear_rate_calculation(water_block_inner);
-    InteractionWithUpdate<fluid_dynamics::GeneralizedNewtonianViscousForceWithWall> viscous_acceleration(water_block_inner, water_wall_contact);
-
-    // InteractionWithUpdate<fluid_dynamics::ViscousForceWithWall> viscous_force(water_block_inner, water_wall_contact);
-
     ReduceDynamics<fluid_dynamics::AdvectionTimeStepSize> get_fluid_advection_time_step_size(water_block, U_f);
     ReduceDynamics<fluid_dynamics::AcousticTimeStepSize> get_fluid_time_step_size(water_block);
     SimpleDynamics<NormalDirectionFromBodyShape> wall_boundary_normal_direction(wall_boundary);
@@ -155,8 +138,8 @@
     //----------------------------------------------------------------------
     size_t number_of_iterations = sph_system.RestartStep();
     int screen_output_interval = 100;
-    Real end_time = 1.0;
-    Real output_interval = end_time / 100.0;
+    Real end_time = 20.0;
+    Real output_interval = end_time / 20.0;
     Real dt = 0.0; // default acoustic time step sizes
     //----------------------------------------------------------------------
     //	Statistics for CPU time
@@ -176,15 +159,8 @@
         Real integration_time = 0.0;
         while (integration_time < output_interval)
         {
-            Real Dt = get_fluid_advection_time_step_size.exec() * 0.1;
-            update_density_by_summation.exec(Dt);
-
-            //! Viscous Force Steps
-            vel_grad_calculation.exec(Dt);
-            shear_rate_calculation.exec(Dt);
-            viscous_acceleration.exec(Dt);
-
-            // viscous_force.exec(Dt);
+            Real Dt = get_fluid_advection_time_step_size.exec();
+            update_density_by_summation.exec();
 
             Real relaxation_time = 0.0;
             while (relaxation_time < Dt)
