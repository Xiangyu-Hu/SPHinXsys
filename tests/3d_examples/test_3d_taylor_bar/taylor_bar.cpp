/**
 * @file taylor_bar.cpp
 * @brief This is the case setup for plastic taylor bar.
 * @author Chi Zhang  and Xiangyu Hu
 * @ref 	doi.org/10.1007/s40571-019-00277-6
 */
#include "sphinxsys.h"

#include "taylor_bar.h" /**< Case setup for this example. */

using namespace SPH;

int main(int ac, char *av[])
{
    /** Setup the system. Please the make sure the global domain bounds are correctly defined. */
<<<<<<< HEAD
    SPHSystem system(system_domain_bounds, particle_spacing_ref);
    system.setRunParticleRelaxation(true);
    system.setReloadParticles(false);
=======
    SPHSystem sph_system(system_domain_bounds, particle_spacing_ref);
    sph_system.setRunParticleRelaxation(false);
    sph_system.setReloadParticles(true);
>>>>>>> 0fd9fbab
#ifdef BOOST_AVAILABLE
    sph_system.handleCommandlineOptions(ac, av);
#endif
    IOEnvironment io_environment(sph_system);

    /** create a body with corresponding material, particles and reaction model. */
    SolidBody column(sph_system, makeShared<Column>("Column"));
    column.defineAdaptationRatios(1.3, 1.0);
    column.defineBodyLevelSetShape()->writeLevelSet(io_environment);
    column.defineParticlesAndMaterial<ElasticSolidParticles, HardeningPlasticSolid>(
        rho0_s, Youngs_modulus, poisson, yield_stress, hardening_modulus);
    (!sph_system.RunParticleRelaxation() && sph_system.ReloadParticles())
        ? column.generateParticles<ParticleGeneratorReload>(io_environment, column.getName())
        : column.generateParticles<ParticleGeneratorLattice>();
    column.addBodyStateForRecording<Vecd>("NormalDirection");

    SolidBody wall(sph_system, makeShared<Wall>("Wall"));
    wall.defineParticlesAndMaterial<SolidParticles, SaintVenantKirchhoffSolid>(rho0_s, Youngs_modulus, poisson);
    wall.generateParticles<ParticleGeneratorLattice>();

    /** Define Observer. */
    ObserverBody my_observer(sph_system, "MyObserver");
    my_observer.generateParticles<ColumnObserverParticleGenerator>();

    /**body relation topology */
    InnerRelation column_inner(column);
    ContactRelation my_observer_contact(my_observer, {&column});
    SurfaceContactRelation column_wall_contact(column, {&wall});
    /**define simple data file input and outputs functions. */
    BodyStatesRecordingToVtp write_states(io_environment, sph_system.real_bodies_);

    if (sph_system.RunParticleRelaxation())
    {
        /**
         * @brief 	Methods used for particle relaxation.
         */
        /** Random reset the insert body particle position. */
        SimpleDynamics<RandomizeParticlePosition> random_column_particles(column);
        /** Write the body state to Vtp file. */
        BodyStatesRecordingToVtp write_column_to_vtp(io_environment, column);
        /** Write the particle reload files. */

        ReloadParticleIO write_particle_reload_files(io_environment, column);
        /** A  Physics relaxation step. */
        relax_dynamics::RelaxationStepInner relaxation_step_inner(column_inner);
        /**
         * @brief 	Particle relaxation starts here.
         */
        random_column_particles.exec(0.25);
        relaxation_step_inner.SurfaceBounding().exec();
        write_states.writeToFile(0.0);

        /** relax particles of the insert body. */
        int ite_p = 0;
        while (ite_p < 1000)
        {
            relaxation_step_inner.exec();
            ite_p += 1;
            if (ite_p % 200 == 0)
            {
                std::cout << std::fixed << std::setprecision(9) << "Relaxation steps for the column body N = " << ite_p << "\n";
                write_column_to_vtp.writeToFile(ite_p);
            }
        }
        std::cout << "The physics relaxation process of cylinder body finish !" << std::endl;
        /** Output results. */
        write_particle_reload_files.writeToFile(0.0);
        return 0;
    }
    //----------------------------------------------------------------------
    //	All numerical methods will be used in this case.
    //----------------------------------------------------------------------
    Dynamics1Level<solid_dynamics::PlasticIntegration1stHalf> stress_relaxation_first_half(column_inner);
    Dynamics1Level<solid_dynamics::Integration2ndHalf> stress_relaxation_second_half(column_inner);
    InteractionDynamics<solid_dynamics::DynamicContactForceWithWall> column_wall_contact_force(column_wall_contact);
    SimpleDynamics<NormalDirectionFromBodyShape> wall_normal_direction(wall);
    SimpleDynamics<InitialCondition> initial_condition(column);
    InteractionWithUpdate<CorrectedConfigurationInner> corrected_configuration(column_inner);
    ReduceDynamics<solid_dynamics::AcousticTimeStepSize> computing_time_step_size(column, 0.3);
    //----------------------------------------------------------------------
    //	Output
    //----------------------------------------------------------------------
    RegressionTestDynamicTimeWarping<ObservedQuantityRecording<Vecd>>
        write_velocity("Velocity", io_environment, my_observer_contact);
    RegressionTestDynamicTimeWarping<ObservedQuantityRecording<Vecd>>
        write_displacement("Position", io_environment, my_observer_contact);

    //----------------------------------------------------------------------
    // From here the time stepping begins.
    //----------------------------------------------------------------------
    GlobalStaticVariables::physical_time_ = 0.0;
    sph_system.initializeSystemCellLinkedLists();
    sph_system.initializeSystemConfigurations();
    wall_normal_direction.exec();
    corrected_configuration.exec();
    initial_condition.exec();
    //----------------------------------------------------------------------
    // Setup time-stepping related simulation parameters.
    //----------------------------------------------------------------------
    int ite = 0;
    Real end_time = 1.0e-4;
    int screen_output_interval = 100;
    int observation_sample_interval = screen_output_interval * 2;
    Real output_period = 1.0e-6; // anyway 50 write_states files in total
    Real dt = 0.0;
    /** Statistics for computing time. */
    TickCount t1 = TickCount::now();
    TimeInterval interval;
    //----------------------------------------------------------------------
    //	First output before the main loop.
    //----------------------------------------------------------------------
    write_states.writeToFile();
    write_displacement.writeToFile(0);
    write_velocity.writeToFile(0);
    //----------------------------------------------------------------------
    // Main time-stepping loop.
    //----------------------------------------------------------------------
    while (GlobalStaticVariables::physical_time_ < end_time)
    {
        Real integration_time = 0.0;
        while (integration_time < output_period)
        {
            if (ite % screen_output_interval == 0)
            {
                std::cout << "N=" << ite << " Time: "
                          << GlobalStaticVariables::physical_time_ << "	dt: "
                          << dt << "\n";

                if (ite != 0 && ite % observation_sample_interval == 0)
                {
                    write_displacement.writeToFile(ite);
                    write_velocity.writeToFile(ite);
                }
            }
            column_wall_contact_force.exec(dt);
            stress_relaxation_first_half.exec(dt);
            stress_relaxation_second_half.exec(dt);

            column.updateCellLinkedList();
            column_wall_contact.updateConfiguration();

            ite++;
            dt = computing_time_step_size.exec();
            integration_time += dt;
            GlobalStaticVariables::physical_time_ += dt;
        }
        TickCount t2 = TickCount::now();
        write_states.writeToFile();
        TickCount t3 = TickCount::now();
        interval += t3 - t2;
    }
    TickCount t4 = TickCount::now();

    TimeInterval tt;
    tt = t4 - t1 - interval;
    std::cout << "Total wall time for computation: " << tt.seconds() << " seconds." << std::endl;

    write_displacement.testResult();
    write_velocity.testResult();


    return 0;
}<|MERGE_RESOLUTION|>--- conflicted
+++ resolved
@@ -13,15 +13,9 @@
 int main(int ac, char *av[])
 {
     /** Setup the system. Please the make sure the global domain bounds are correctly defined. */
-<<<<<<< HEAD
-    SPHSystem system(system_domain_bounds, particle_spacing_ref);
-    system.setRunParticleRelaxation(true);
-    system.setReloadParticles(false);
-=======
     SPHSystem sph_system(system_domain_bounds, particle_spacing_ref);
     sph_system.setRunParticleRelaxation(false);
     sph_system.setReloadParticles(true);
->>>>>>> 0fd9fbab
 #ifdef BOOST_AVAILABLE
     sph_system.handleCommandlineOptions(ac, av);
 #endif
