SUBDIRLIST(SUBDIRS ${CMAKE_CURRENT_SOURCE_DIR})

<<<<<<< HEAD
# FOREACH(subdir ${SUBDIRS})
# 		ADD_SUBDIRECTORY(${subdir})
# ENDFOREACH()

add_subdirectory(test_3d_bernoulli_beam)
=======
if(NOT EMSCRIPTEN)
    FOREACH(subdir ${SUBDIRS})
            ADD_SUBDIRECTORY(${subdir})
    ENDFOREACH()
else()
    add_subdirectory(test_3d_passive_cantilever_neohookean)
endif()
>>>>>>> 54a3034e
<|MERGE_RESOLUTION|>--- conflicted
+++ resolved
@@ -1,17 +1,9 @@
 SUBDIRLIST(SUBDIRS ${CMAKE_CURRENT_SOURCE_DIR})
 
-<<<<<<< HEAD
-# FOREACH(subdir ${SUBDIRS})
-# 		ADD_SUBDIRECTORY(${subdir})
-# ENDFOREACH()
-
-add_subdirectory(test_3d_bernoulli_beam)
-=======
 if(NOT EMSCRIPTEN)
     FOREACH(subdir ${SUBDIRS})
             ADD_SUBDIRECTORY(${subdir})
     ENDFOREACH()
 else()
     add_subdirectory(test_3d_passive_cantilever_neohookean)
-endif()
->>>>>>> 54a3034e
+endif()