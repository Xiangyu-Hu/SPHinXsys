--- conflicted
+++ resolved
@@ -87,14 +87,15 @@
      */
     /** Corrected configuration. */
     InteractionWithUpdate<LinearGradientCorrectionMatrixInner> corrected_configuration(cantilever_body_inner);
-<<<<<<< HEAD
 
-=======
->>>>>>> 1d93d75f
     /** active and passive stress relaxation. */
+    Dynamics1Level<solid_dynamics::Integration1stHalfPK2> stress_relaxation_first_half(cantilever_body_inner);
     Dynamics1Level<solid_dynamics::Integration1stHalfPK2> stress_relaxation_first_half(cantilever_body_inner);
     /** Setup the damping stress, if you know what you are doing. */
     // stress_relaxation_first_step.setupDampingStressFactor(1.0);
+    Dynamics1Level<solid_dynamics::Integration2ndHalf> stress_relaxation_second_half(cantilever_body_inner);
+    /** Time step size calculation. */
+    ReduceDynamics<solid_dynamics::AcousticTimeStepSize> computing_time_step_size(cantilever_body);
     Dynamics1Level<solid_dynamics::Integration2ndHalf> stress_relaxation_second_half(cantilever_body_inner);
     /** Time step size calculation. */
     ReduceDynamics<solid_dynamics::AcousticTimeStepSize> computing_time_step_size(cantilever_body);
