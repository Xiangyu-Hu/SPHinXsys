/**
 * @file 	excitation-contraction.cpp
 * @brief 	This is the case studying the electromechanics on a biventricular heart model in 3D.
 * @author 	Chi Zhang and Xiangyu Hu
 * 			Unit :
 *			time t = ms = 12.9 [-]
 * 			length l = mm
 * 			mass m = g
 *			density rho = g * (mm)^(-3)
 *			Pressure pa = g * (mm)^(-1) * (ms)^(-2)
 *			diffusion d = (mm)^(2) * (ms)^(-2)
 */
#include "sphinxsys.h" // SPHinXsys Library.
using namespace SPH;   // Namespace cite here.
/** Geometry parameter. */
/** Set the file path to the stl file. */
std::string full_path_to_stl_file = "./input/heart-new.stl";
Real length_scale = 1.0;
Real time_scale = 1.0 / 12.9;
Real stress_scale = 1.0e-6;
/** Parameters and physical properties. */
Vec3d domain_lower_bound(-55.0 * length_scale, -75.0 * length_scale, -35.0 * length_scale);
Vec3d domain_upper_bound(35.0 * length_scale, 5.0 * length_scale, 35.0 * length_scale);
Real dp_0 = (domain_upper_bound[0] - domain_lower_bound[0]) / 45.0; /**< Initial particle spacing. */
/** Domain bounds of the system. */
BoundingBox system_domain_bounds(domain_lower_bound, domain_upper_bound);

/** Material properties. */
Real rho0_s = 1.06e-3;
/** Active stress factor */
Real k_a = 100 * stress_scale;
Real a0[4] = {496.0 * stress_scale, 15196.0 * stress_scale, 3283.0 * stress_scale, 662.0 * stress_scale};
Real b0[4] = {7.209, 20.417, 11.176, 9.466};
/** reference stress to achieve weakly compressible condition */
Real poisson = 0.4995;
Real bulk_modulus = 2.0 * a0[0] * (1.0 + poisson) / (3.0 * (1.0 - 2.0 * poisson));
/** Electrophysiology parameters. */
std::array<std::string, 1> species_name_list{"Phi"};
Real diffusion_coff = 0.8;
Real bias_coff = 0.0;
/** Electrophysiology parameters. */
Real c_m = 1.0;
Real k = 8.0;
Real a = 0.01;
Real b = 0.15;
Real mu_1 = 0.2;
Real mu_2 = 0.3;
Real epsilon = 0.002;
/** Fibers and sheet. */
Vec3d fiber_direction(1.0, 0.0, 0.0);
Vec3d sheet_direction(0.0, 1.0, 0.0);

/**
 * Define heart geometry
 */
class Heart : public ComplexShape
{
public:
	explicit Heart(const std::string &shape_name) : ComplexShape(shape_name)
	{
		Vecd translation(-53.5 * length_scale, -70.0 * length_scale, -32.5 * length_scale);
		add<TriangleMeshShapeSTL>(full_path_to_stl_file, translation, length_scale);
	}
};
//----------------------------------------------------------------------
//	Setup diffusion material properties.
//----------------------------------------------------------------------
class FiberDirectionDiffusion : public DiffusionReaction<LocallyOrthotropicMuscle>
{
public:
	FiberDirectionDiffusion() : DiffusionReaction<LocallyOrthotropicMuscle>(
									species_name_list, rho0_s, bulk_modulus, fiber_direction, sheet_direction, a0, b0)
	{
		initializeAnDiffusion<IsotropicDiffusion>("Phi", "Phi", diffusion_coff);
	};
};
/** Set diffusion relaxation method. */
class DiffusionRelaxation
	: public RelaxationOfAllDiffusionSpeciesRK2<
		  RelaxationOfAllDiffusionSpeciesInner<ElasticSolidParticles, LocallyOrthotropicMuscle>>
{
public:
	explicit DiffusionRelaxation(InnerRelation &inner_relation)
		: RelaxationOfAllDiffusionSpeciesRK2(inner_relation){};
	virtual ~DiffusionRelaxation(){};
};
/** Imposing diffusion boundary condition */
class DiffusionBCs
	: public DiffusionReactionSpeciesConstraint<BodyPartByParticle, ElasticSolidParticles, LocallyOrthotropicMuscle>
{
public:
	DiffusionBCs(BodyPartByParticle &body_part, const std::string &species_name)
		: DiffusionReactionSpeciesConstraint<BodyPartByParticle, ElasticSolidParticles, LocallyOrthotropicMuscle>(body_part, species_name),
		  pos_(particles_->pos_){};
	virtual ~DiffusionBCs(){};

	void update(size_t index_i, Real dt = 0.0)
	{
		Vecd dist_2_face = sph_body_.body_shape_->findNormalDirection(pos_[index_i]);
		Vecd face_norm = dist_2_face / (dist_2_face.norm() + 1.0e-15);

		Vecd center_norm = pos_[index_i] / (pos_[index_i].norm() + 1.0e-15);

		Real angle = face_norm.dot(center_norm);
		if (angle >= 0.0)
		{
			species_[index_i] = 1.0;
		}
		else
		{
			if (pos_[index_i][1] < -sph_body_.sph_adaptation_->ReferenceSpacing())
				species_[index_i] = 0.0;
		}
	};

protected:
	StdLargeVec<Vecd> &pos_;
};
/** Compute Fiber and Sheet direction after diffusion */
class ComputeFiberAndSheetDirections
	: public DiffusionBasedMapping<ElasticSolidParticles, LocallyOrthotropicMuscle>
{
protected:
	DiffusionReaction<LocallyOrthotropicMuscle> &diffusion_reaction_material_;
	size_t phi_;
	Real beta_epi_, beta_endo_;
	/** We define the centerline vector, which is parallel to the ventricular centerline and pointing  apex-to-base.*/
	Vecd center_line_;

public:
	explicit ComputeFiberAndSheetDirections(SPHBody &sph_body)
		: DiffusionBasedMapping<ElasticSolidParticles, LocallyOrthotropicMuscle>(sph_body),
		  diffusion_reaction_material_(particles_->diffusion_reaction_material_)

	{
		phi_ = diffusion_reaction_material_.SpeciesIndexMap()["Phi"];
		center_line_ = Vecd(0.0, 1.0, 0.0);
		beta_epi_ = -(70.0 / 180.0) * M_PI;
		beta_endo_ = (80.0 / 180.0) * M_PI;
	};
	virtual ~ComputeFiberAndSheetDirections(){};

	void update(size_t index_i, Real dt = 0.0)
	{
		/**
		 * Ref: original doi.org/10.1016/j.euromechsol.2013.10.009
		 * 		Present  doi.org/10.1016/j.cma.2016.05.031
		 */
		/** Probe the face norm from Levelset field. */
		Vecd dist_2_face = sph_body_.body_shape_->findNormalDirection(pos_[index_i]);
		Vecd face_norm = dist_2_face / (dist_2_face.norm() + 1.0e-15);
		Vecd center_norm = pos_[index_i] / (pos_[index_i].norm() + 1.0e-15);
		if (face_norm.dot(center_norm) <= 0.0)
		{
			face_norm = -face_norm;
		}
		/** Compute the centerline's projection on the plane orthogonal to face norm. */
		Vecd circumferential_direction = getCrossProduct(center_line_, face_norm);
		Vecd cd_norm = circumferential_direction / (circumferential_direction.norm() + 1.0e-15);
		/** The rotation angle is given by beta = (beta_epi - beta_endo) phi + beta_endo */
		Real beta = (beta_epi_ - beta_endo_) * species_n_[phi_][index_i] + beta_endo_;
		/** Compute the rotation matrix through Rodrigues rotation formulation. */
		Vecd f_0 = cos(beta) * cd_norm + sin(beta) * getCrossProduct(face_norm, cd_norm) +
				   face_norm.dot(cd_norm) * (1.0 - cos(beta)) * face_norm;

		if (pos_[index_i][1] < -sph_body_.sph_adaptation_->ReferenceSpacing())
		{
			diffusion_reaction_material_.local_f0_[index_i] = f_0 / (f_0.norm() + 1.0e-15);
			diffusion_reaction_material_.local_s0_[index_i] = face_norm;
		}
		else
		{
			diffusion_reaction_material_.local_f0_[index_i] = Vecd::Zero();
			diffusion_reaction_material_.local_s0_[index_i] = Vecd::Zero();
		}
	};
};
//	define shape parameters which will be used for the constrained body part.
class MuscleBaseShapeParameters : public TriangleMeshShapeBrick::ShapeParameters
{
public:
	MuscleBaseShapeParameters() : TriangleMeshShapeBrick::ShapeParameters()
	{
		Real l = domain_upper_bound[0] - domain_lower_bound[0];
		Real w = domain_upper_bound[2] - domain_lower_bound[2];
		halfsize_ = Vec3d(0.5 * l, 1.0 * dp_0, 0.5 * w);
		resolution_ = 20;
		translation_ = Vec3d(-10.0 * length_scale, -1.0 * dp_0, 0.0);
	}
};
//	application dependent initial condition
class ApplyStimulusCurrentSI
	: public electro_physiology::ElectroPhysiologyInitialCondition
{
protected:
	size_t voltage_;

public:
	explicit ApplyStimulusCurrentSI(SPHBody &sph_body)
		: electro_physiology::ElectroPhysiologyInitialCondition(sph_body)
	{
		voltage_ = particles_->diffusion_reaction_material_.SpeciesIndexMap()["Voltage"];
	};

	void update(size_t index_i, Real dt)
	{
		if (-30.0 * length_scale <= pos_[index_i][0] && pos_[index_i][0] <= -15.0 * length_scale)
		{
			if (-2.0 * length_scale <= pos_[index_i][1] && pos_[index_i][1] <= 0.0)
			{
				if (-3.0 * length_scale <= pos_[index_i][2] && pos_[index_i][2] <= 3.0 * length_scale)
				{
					species_n_[voltage_][index_i] = 0.92;
				}
			}
		}
	};
};
/**
 * application dependent initial condition
 */
class ApplyStimulusCurrentSII
	: public electro_physiology::ElectroPhysiologyInitialCondition
{
protected:
	size_t voltage_;

public:
	explicit ApplyStimulusCurrentSII(SPHBody &sph_body)
		: electro_physiology::ElectroPhysiologyInitialCondition(sph_body)
	{
		voltage_ = particles_->diffusion_reaction_material_.SpeciesIndexMap()["Voltage"];
	};

	void update(size_t index_i, Real dt)
	{
		if (0.0 <= pos_[index_i][0] && pos_[index_i][0] <= 6.0 * length_scale)
		{
			if (-6.0 * length_scale <= pos_[index_i][1])
			{
				if (12.0 * length_scale <= pos_[index_i][2])
				{
					species_n_[voltage_][index_i] = 0.95;
				}
			}
		}
	};
};
/**
 * define observer particle generator.
 */
class HeartObserverParticleGenerator : public ObserverParticleGenerator
{
public:
	explicit HeartObserverParticleGenerator(SPHBody &sph_body) : ObserverParticleGenerator(sph_body)
	{
		/** position and volume. */
		positions_.push_back(Vecd(-45.0 * length_scale, -30.0 * length_scale, 0.0));
		positions_.push_back(Vecd(0.0, -30.0 * length_scale, 26.0 * length_scale));
		positions_.push_back(Vecd(-30.0 * length_scale, -50.0 * length_scale, 0.0));
		positions_.push_back(Vecd(0.0, -50.0 * length_scale, 20.0 * length_scale));
		positions_.push_back(Vecd(0.0, -70.0 * length_scale, 0.0));
	}
};
/**
 * The main program.
 */
int main(int ac, char *av[])
{
	//----------------------------------------------------------------------
	//	SPHSystem section
	//----------------------------------------------------------------------
	SPHSystem system(system_domain_bounds, dp_0);
	system.setRunParticleRelaxation(true); // Tag for run particle relaxation for body-fitted distribution
	system.setReloadParticles(true);	   // Tag for computation with save particles distribution
#ifdef BOOST_AVAILABLE
	system.handleCommandlineOptions(ac, av); // handle command line arguments
#endif
	IOEnvironment io_environment(system);
	//----------------------------------------------------------------------
	//	SPH Particle relaxation section
	//----------------------------------------------------------------------
	/** check whether run particle relaxation for body fitted particle distribution. */
	if (system.RunParticleRelaxation())
	{
		SolidBody herat_model(system, makeShared<Heart>("HeartModel"));
		herat_model.defineBodyLevelSetShape()->correctLevelSetSign()->writeLevelSet(io_environment);
		herat_model.defineParticlesAndMaterial<
			DiffusionReactionParticles<ElasticSolidParticles, LocallyOrthotropicMuscle>, FiberDirectionDiffusion>();
		herat_model.generateParticles<ParticleGeneratorLattice>();
		/** topology */
		InnerRelation herat_model_inner(herat_model);
		/** Random reset the relax solid particle position. */
		SimpleDynamics<RandomizeParticlePosition> random_particles(herat_model);
		/** A  Physics relaxation step. */
		relax_dynamics::RelaxationStepInner relaxation_step_inner(herat_model_inner);
		/** Time step for diffusion. */
		GetDiffusionTimeStepSize<ElasticSolidParticles, LocallyOrthotropicMuscle> get_time_step_size(herat_model);
		/** Diffusion process for diffusion body. */
		DiffusionRelaxation diffusion_relaxation(herat_model_inner);
		/** Compute the fiber and sheet after diffusion. */
		SimpleDynamics<ComputeFiberAndSheetDirections> compute_fiber_sheet(herat_model);
		/** Write the body state to Vtp file. */
		BodyStatesRecordingToVtp write_herat_model_state_to_vtp(io_environment, {herat_model});
		/** Write the particle reload files. */
		ReloadParticleIO write_particle_reload_files(io_environment, herat_model, {"HeartModel"});
		/** Write material property to xml file. */
		ReloadMaterialParameterIO write_material_property(io_environment, herat_model, "FiberDirection");
		//----------------------------------------------------------------------
		//	Physics relaxation starts here.
		//----------------------------------------------------------------------
		random_particles.exec(0.25);
		relaxation_step_inner.SurfaceBounding().exec();
		write_herat_model_state_to_vtp.writeToFile(0.0);
		//----------------------------------------------------------------------
		// From here the time stepping begins.
		//----------------------------------------------------------------------
		int ite = 0;
		int relax_step = 1000;
		int diffusion_step = 100;
		while (ite < relax_step)
		{
			relaxation_step_inner.exec();
			ite++;
			if (ite % 100 == 0)
			{
				std::cout << std::fixed << std::setprecision(9) << "Relaxation steps N = " << ite << "\n";
				write_herat_model_state_to_vtp.writeToFile(ite);
			}
		}

		BodySurface surface_part(herat_model);
		/** constraint boundary condition for diffusion. */
		SimpleDynamics<DiffusionBCs> impose_diffusion_bc(surface_part, "Phi");
<<<<<<< HEAD
		impose_diffusion_bc.parallel_exec();
=======
		impose_diffusion_bc.exec();
>>>>>>> 0accba67

		write_herat_model_state_to_vtp.writeToFile(ite);

		Real dt = get_time_step_size.exec();
		while (ite <= diffusion_step + relax_step)
		{
			diffusion_relaxation.exec(dt);
			impose_diffusion_bc.exec();
			if (ite % 10 == 0)
			{
				std::cout << "Diffusion steps N=" << ite - relax_step << "	dt: " << dt << "\n";
				write_herat_model_state_to_vtp.writeToFile(ite);
			}
			ite++;
		}
		compute_fiber_sheet.exec();
		ite++;
		write_herat_model_state_to_vtp.writeToFile(ite);
		compute_fiber_sheet.exec();
		write_material_property.writeToFile(0);
		write_particle_reload_files.writeToFile(0);

		return 0;
	}
	//----------------------------------------------------------------------
	//	SPH simulation section
	//----------------------------------------------------------------------
	/** create a SPH body, material and particles */
	SolidBody physiology_heart(system, makeShared<Heart>("PhysiologyHeart"));
	AlievPanfilowModel muscle_reaction_model(k_a, c_m, k, a, b, mu_1, mu_2, epsilon);
	physiology_heart.defineParticlesAndMaterial<
		ElectroPhysiologyParticles, LocalMonoFieldElectroPhysiology>(muscle_reaction_model, diffusion_coff, bias_coff, fiber_direction);
	(!system.RunParticleRelaxation() && system.ReloadParticles())
		? physiology_heart.generateParticles<ParticleGeneratorReload>(io_environment, "HeartModel")
		: physiology_heart.generateParticles<ParticleGeneratorLattice>();

	/** create a SPH body, material and particles */
	SolidBody mechanics_heart(system, makeShared<Heart>("MechanicalHeart"));
	mechanics_heart.defineParticlesAndMaterial<
		ElasticSolidParticles, ActiveMuscle<LocallyOrthotropicMuscle>>(rho0_s, bulk_modulus, fiber_direction, sheet_direction, a0, b0);
	(!system.RunParticleRelaxation() && system.ReloadParticles())
		? mechanics_heart.generateParticles<ParticleGeneratorReload>(io_environment, "HeartModel")
		: mechanics_heart.generateParticles<ParticleGeneratorLattice>();

	/** check whether reload material properties. */
	if (!system.RunParticleRelaxation() && system.ReloadParticles())
	{
		ReloadMaterialParameterIO read_physiology_heart_fiber(io_environment, physiology_heart, "FiberDirection");
		ReloadMaterialParameterIO read_mechanics_heart_fiber(io_environment, mechanics_heart, "FiberDirection");
		read_mechanics_heart_fiber.readFromFile();
		read_physiology_heart_fiber.readFromFile();
	}
	//----------------------------------------------------------------------
	//	SPH Observation section
	//----------------------------------------------------------------------
	ObserverBody voltage_observer(system, "VoltageObserver");
	voltage_observer.generateParticles<HeartObserverParticleGenerator>();
	ObserverBody myocardium_observer(system, "MyocardiumObserver");
	myocardium_observer.generateParticles<HeartObserverParticleGenerator>();
	//----------------------------------------------------------------------
	//	SPHBody relation (topology) section
	//----------------------------------------------------------------------
	InnerRelation physiology_heart_inner(physiology_heart);
	InnerRelation mechanics_body_inner(mechanics_heart);
	ContactRelation physiology_heart_contact(physiology_heart, {&mechanics_heart});
	ContactRelation mechanics_body_contact(mechanics_heart, {&physiology_heart});
	ContactRelation voltage_observer_contact(voltage_observer, {&physiology_heart});
	ContactRelation myocardium_observer_contact(myocardium_observer, {&mechanics_heart});
	//----------------------------------------------------------------------
	//	SPH Method section
	//----------------------------------------------------------------------
	// Corrected configuration.
	InteractionDynamics<solid_dynamics::CorrectConfiguration> correct_configuration_excitation(physiology_heart_inner);
	// Time step size calculation.
	electro_physiology::GetElectroPhysiologyTimeStepSize get_physiology_time_step(physiology_heart);
	// Diffusion process for diffusion body.
	electro_physiology::ElectroPhysiologyDiffusionRelaxationInner diffusion_relaxation(physiology_heart_inner);
	// Solvers for ODE system.
	electro_physiology::ElectroPhysiologyReactionRelaxationForward reaction_relaxation_forward(physiology_heart);
	electro_physiology::ElectroPhysiologyReactionRelaxationBackward reaction_relaxation_backward(physiology_heart);
	//	Apply the Iron stimulus.
	SimpleDynamics<ApplyStimulusCurrentSI> apply_stimulus_s1(physiology_heart);
	SimpleDynamics<ApplyStimulusCurrentSII> apply_stimulus_s2(physiology_heart);
	// Active mechanics.
	InteractionDynamics<solid_dynamics::CorrectConfiguration> correct_configuration_contraction(mechanics_body_inner);
	InteractionDynamics<CorrectInterpolationKernelWeights> correct_kernel_weights_for_interpolation(mechanics_body_contact);
	/** Interpolate the active contract stress from electrophysiology body. */
	InteractionDynamics<InterpolatingAQuantity<Real>>
		active_stress_interpolation(mechanics_body_contact, "ActiveContractionStress", "ActiveContractionStress");
	/** Interpolate the particle position in physiology_heart  from mechanics_heart. */
	// TODO: this is a bug, we should interpolate displacement other than position.
	InteractionDynamics<InterpolatingAQuantity<Vecd>>
		interpolation_particle_position(physiology_heart_contact, "Position", "Position");
	/** Time step size calculation. */
	ReduceDynamics<solid_dynamics::AcousticTimeStepSize> get_mechanics_time_step(mechanics_heart);
	/** active and passive stress relaxation. */
	Dynamics1Level<solid_dynamics::Integration1stHalf> stress_relaxation_first_half(mechanics_body_inner);
	Dynamics1Level<solid_dynamics::Integration2ndHalf> stress_relaxation_second_half(mechanics_body_inner);
	/** Constrain region of the inserted body. */
	MuscleBaseShapeParameters muscle_base_parameters;
	BodyRegionByParticle muscle_base(mechanics_heart, makeShared<TriangleMeshShapeBrick>(muscle_base_parameters, "Holder"));
	SimpleDynamics<solid_dynamics::FixBodyPartConstraint> constraint_holder(muscle_base);
	//----------------------------------------------------------------------
	//	SPH Output section
	//----------------------------------------------------------------------
	BodyStatesRecordingToVtp write_states(io_environment, system.real_bodies_);
	RegressionTestDynamicTimeWarping<ObservedQuantityRecording<Real>>
		write_voltage("Voltage", io_environment, voltage_observer_contact);
	RegressionTestDynamicTimeWarping<ObservedQuantityRecording<Vecd>>
		write_displacement("Position", io_environment, myocardium_observer_contact);
	//----------------------------------------------------------------------
	//	 Pre-simulation.
	//----------------------------------------------------------------------
	system.initializeSystemCellLinkedLists();
	system.initializeSystemConfigurations();
	correct_configuration_excitation.exec();
	correct_configuration_contraction.exec();
	correct_kernel_weights_for_interpolation.exec();
	/** Output initial states and observations */
	write_states.writeToFile(0);
	write_voltage.writeToFile(0);
	write_displacement.writeToFile(0);
	//----------------------------------------------------------------------
	//	 Physical parameters for main loop.
	//----------------------------------------------------------------------
	int screen_output_interval = 10;
	int ite = 0;
	int reaction_step = 2;
	Real end_time = 100;
	Real Ouput_T = end_time / 200.0;
	Real Observer_time = 0.01 * Ouput_T;
	Real dt = 0.0;	 /**< Default acoustic time step sizes for physiology. */
	Real dt_s = 0.0; /**< Default acoustic time step sizes for mechanics. */
	/** Statistics for computing time. */
	TickCount t1 = TickCount::now();
	TimeInterval interval;
	std::cout << "Main Loop Starts Here : "
			  << "\n";
	/** Main loop starts here. */
	while (GlobalStaticVariables::physical_time_ < end_time)
	{
		Real integration_time = 0.0;
		while (integration_time < Ouput_T)
		{
			Real relaxation_time = 0.0;
			while (relaxation_time < Observer_time)
			{
				if (ite % screen_output_interval == 0)
				{
					std::cout << std::fixed << std::setprecision(9) << "N=" << ite << "	Time = "
							  << GlobalStaticVariables::physical_time_
							  << "	dt = " << dt
							  << "	dt_s = " << dt_s << "\n";
				}
				/** Apply stimulus excitation. */
				if (0 <= GlobalStaticVariables::physical_time_ && GlobalStaticVariables::physical_time_ <= 0.5)
				{
					apply_stimulus_s1.exec(dt);
				}
				/** Single spiral wave. */
				// if( 60 <= GlobalStaticVariables::physical_time_
				// 	&&  GlobalStaticVariables::physical_time_ <= 65)
				// {
				// 	apply_stimulus_s2.exec(dt);
				// }
				/**Strong splitting method. */
				// forward reaction
				int ite_forward = 0;
				while (ite_forward < reaction_step)
				{
					reaction_relaxation_forward.exec(0.5 * dt / Real(reaction_step));
					ite_forward++;
				}
				/** 2nd Runge-Kutta scheme for diffusion. */
				diffusion_relaxation.exec(dt);

				// backward reaction
				int ite_backward = 0;
				while (ite_backward < reaction_step)
				{
					reaction_relaxation_backward.exec(0.5 * dt / Real(reaction_step));
					ite_backward++;
				}

				active_stress_interpolation.exec();

				Real dt_s_sum = 0.0;
				while (dt_s_sum < dt)
				{
					dt_s = get_mechanics_time_step.exec();
					if (dt - dt_s_sum < dt_s)
						dt_s = dt - dt_s_sum;
					stress_relaxation_first_half.exec(dt_s);
					constraint_holder.exec(dt_s);
					stress_relaxation_second_half.exec(dt_s);
					dt_s_sum += dt_s;
				}

				ite++;
				dt = get_physiology_time_step.exec();

				relaxation_time += dt;
				integration_time += dt;
				GlobalStaticVariables::physical_time_ += dt;
			}
			write_voltage.writeToFile(ite);
			write_displacement.writeToFile(ite);
		}
		TickCount t2 = TickCount::now();
		interpolation_particle_position.exec();
		write_states.writeToFile();
		TickCount t3 = TickCount::now();
		interval += t3 - t2;
	}
	TickCount t4 = TickCount::now();

	TimeInterval tt;
	tt = t4 - t1 - interval;
	std::cout << "Total wall time for computation: " << tt.seconds() << " seconds." << std::endl;

	return 0;
}<|MERGE_RESOLUTION|>--- conflicted
+++ resolved
@@ -332,11 +332,7 @@
 		BodySurface surface_part(herat_model);
 		/** constraint boundary condition for diffusion. */
 		SimpleDynamics<DiffusionBCs> impose_diffusion_bc(surface_part, "Phi");
-<<<<<<< HEAD
-		impose_diffusion_bc.parallel_exec();
-=======
 		impose_diffusion_bc.exec();
->>>>>>> 0accba67
 
 		write_herat_model_state_to_vtp.writeToFile(ite);
 
