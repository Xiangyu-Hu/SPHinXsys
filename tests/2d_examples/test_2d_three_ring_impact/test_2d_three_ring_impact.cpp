/**
 * @file 	Three ring impact.cpp
 * @brief 	This is the case file for the test of dynamic contacts between shell and solid.
 * @author  Weiyi Kong, Xiangyu Hu
 */

#include "base_data_type.h"
#include "large_data_containers.h"
#include "sphinxsys.h"
using namespace SPH;

void relax_solid(RealBody &body, InnerRelation &inner)
{
    //----------------------------------------------------------------------
    //	Methods used for particle relaxation.
    //----------------------------------------------------------------------
    using namespace relax_dynamics;
    SimpleDynamics<RandomizeParticlePosition> random_particles(body);
    RelaxationStepLevelSetCorrectionInner relaxation_step_inner(inner);
    //----------------------------------------------------------------------
    //	Particle relaxation starts here.
    //----------------------------------------------------------------------
    random_particles.exec(0.25);
    relaxation_step_inner.SurfaceBounding().exec();
    //----------------------------------------------------------------------
    //	Relax particles of the insert body.
    //----------------------------------------------------------------------
    int ite_p = 0;
    while (ite_p < 1000)
    {
        relaxation_step_inner.exec();
        ite_p += 1;
        if (ite_p % 200 == 0)
            std::cout << std::fixed << std::setprecision(9) << "Relaxation steps for the inserted body N = " << ite_p << "\n";
    }
    std::cout << "The physics relaxation process of inserted body finish !" << std::endl;
}

class Ring : public MultiPolygonShape
{
  public:
    explicit Ring(const std::string &shape_name, const Vec2d &center, Real radius_inner, Real radius_outer) : MultiPolygonShape(shape_name)
    {
        multi_polygon_.addACircle(center, radius_outer, 100, ShapeBooleanOps::add);
        multi_polygon_.addACircle(center, radius_inner, 100, ShapeBooleanOps::sub);
    }
};

namespace SPH
{
class ShellRing;
template <>
class ParticleGenerator<SurfaceParticles, ShellRing> : public ParticleGenerator<SurfaceParticles>
{
    const Vec2d center_;
    const Real mid_srf_radius_;
    const Real dp_;
    const Real thickness_;

  public:
    ParticleGenerator(SPHBody &sph_body, SurfaceParticles &surface_particles, const Vec2d &center, Real mid_srf_radius, Real dp, Real thickness)
        : ParticleGenerator<SurfaceParticles>(sph_body, surface_particles),
          center_(center),
          mid_srf_radius_(mid_srf_radius),
          dp_(dp),
          thickness_(thickness){};
    void prepareGeometricData() override
    {
        const auto number_of_particles = int(2 * Pi * mid_srf_radius_ / dp_);
        const Real dtheta = 2 * Pi / Real(number_of_particles);
        for (int n = 0; n < number_of_particles; n++)
        {
            const Vec2d center_to_pos = mid_srf_radius_ * Vec2d(cos(n * dtheta), sin(n * dtheta));
            addPositionAndVolumetricMeasure(center_ + center_to_pos, dp_);
            addSurfaceProperties(center_to_pos.normalized(), thickness_);
        }
    }
};
} // namespace SPH

class InitialVelocityCondition : public BaseLocalDynamics<SPHBody>
{
  private:
    Vec2d *vel_;
    Vec2d initial_velocity_;

  public:
    InitialVelocityCondition(SPHBody &body, Vec2d initial_velocity)
        : BaseLocalDynamics<SPHBody>(body),
          vel_(this->particles_->template registerStateVariable<Vec2d>("Velocity")),
          initial_velocity_(std::move(initial_velocity)){};
    inline void update(size_t index_i, [[maybe_unused]] Real dt = 0.0)
    {
        vel_[index_i] = initial_velocity_;
    }
};

class BoundaryGeometry : public BodyPartByParticle
{
  private:
    Real diameter_;
    Real dp_;
    Vec2d center_;

  public:
    BoundaryGeometry(SPHBody &body, const std::string &body_part_name, Real diameter, Real dp, const Vec2d &center)
        : BodyPartByParticle(body, body_part_name),
          diameter_(diameter), dp_(dp), center_(center)
    {
        TaggingParticleMethod tagging_particle_method = std::bind(&BoundaryGeometry::tagManually, this, _1);
        tagParticles(tagging_particle_method);
    };

  private:
    void tagManually(size_t index_i)
    {
        Real radius = (pos_[index_i] - center_).norm();
        if (radius > 0.5 * diameter_ - 0.7 * dp_)
            body_part_particles_.push_back(index_i);
    };
};

Real get_physical_viscosity_general(Real rho, Real youngs_modulus, Real length_scale, Real shape_constant = 0.4)
{
    // the physical viscosity is defined in the paper of prof. Hu
    // https://arxiv.org/pdf/2103.08932.pdf
    // physical_viscosity = (beta / 4) * sqrt(rho * Young's modulus) * L
    // beta: shape constant (0.4 for beam)
    return shape_constant / 4.0 * std::sqrt(rho * youngs_modulus) * length_scale;
}

void three_ring_impact(int resolution_factor_l, int resolution_factor_m, int resolution_factor_s)
{
    // end time
    const Real end_time = 1.0;

    // main geometric parameters
    // inner and outer diameter of the large, medium and small ring
    const Real diameter_inner_l = 26;
    const Real diameter_outer_l = 30;
    const Real diameter_inner_m = 10;
    const Real diameter_outer_m = 12;
    const Real diameter_inner_s = 8;
    const Real diameter_outer_s = 10;

    // mid surface diameter and thickness
    const Real mid_srf_diameter_m = 0.5 * (diameter_inner_m + diameter_outer_m);
    const Real mid_srf_diameter_s = 0.5 * (diameter_inner_s + diameter_outer_s);
    const Real thickness_l = 0.5 * (diameter_outer_l - diameter_inner_l);
    const Real thickness_m = 0.5 * (diameter_outer_m - diameter_inner_m);
    const Real thickness_s = 0.5 * (diameter_outer_s - diameter_inner_s);

    // center position
    const Vec2d center_l(0, 0);
    const Vec2d center_m = 0.5 * Vec2d(-7.9, 7.9);
    const Vec2d center_s = 0.5 * Vec2d(7.9, -8.5);

    // resolution
    const Real dp_ref = thickness_l / 4.0; // 4 particles in thickness direction
    const Real dp_l = dp_ref / Real(resolution_factor_l);
    const Real dp_m = dp_ref / Real(resolution_factor_m);
    const Real dp_s = dp_ref / Real(resolution_factor_s);

    // material
    const Real rho_l = 1.0;
    const Real rho_m = 0.01;
    const Real rho_s = 0.1;

    const Real youngs_modulus_l = 288e3;
    const Real youngs_modulus_m = 2250;
    const Real youngs_modulus_s = 10e3;

    const Real possion_ratio = 0.125;

    const Real physical_viscosity_l = get_physical_viscosity_general(rho_l, youngs_modulus_l, thickness_l);
    const Real physical_viscosity_m = get_physical_viscosity_general(rho_m, youngs_modulus_m, thickness_m);
    const Real physical_viscosity_s = get_physical_viscosity_general(rho_s, youngs_modulus_s, thickness_s);

    auto material_l = makeShared<NeoHookeanSolid>(rho_l, youngs_modulus_l, possion_ratio);
    auto material_m = makeShared<NeoHookeanSolid>(rho_m, youngs_modulus_m, possion_ratio);
    auto material_s = makeShared<NeoHookeanSolid>(rho_s, youngs_modulus_s, possion_ratio);

    // Bounding box
    BoundingBox bb_system(center_l - 0.5 * diameter_outer_l * Vec2d::Ones(),
                          center_l + 0.5 * diameter_outer_l * Vec2d::Ones());

    // System
    SPHSystem system(bb_system, dp_l);
    IOEnvironment io_environment(system);

    // Body
    SolidBody ring_l_body(system, makeShared<Ring>("RingLarge", center_l, 0.5 * diameter_inner_l, 0.5 * diameter_outer_l));
    ring_l_body.defineBodyLevelSetShape();
    ring_l_body.assignMaterial(material_l.get());
    ring_l_body.generateParticles<BaseParticles, Lattice>();
    auto particles_l = &ring_l_body.getBaseParticles();

    SolidBody ring_m_body(system, makeShared<DefaultShape>("RingMedium"));
    ring_m_body.defineAdaptationRatios(1.15, dp_l / dp_m);
    ring_m_body.assignMaterial(material_m.get());
    ring_m_body.generateParticles<SurfaceParticles, ShellRing>(center_m, 0.5 * mid_srf_diameter_m, dp_m, thickness_m);
    auto particles_m = &ring_m_body.getBaseParticles();

    SolidBody ring_s_body(system, makeShared<DefaultShape>("RingSmall"));
    ring_s_body.defineAdaptationRatios(1.15, dp_l / dp_s);
    ring_s_body.assignMaterial(material_s.get());
    ring_s_body.generateParticles<SurfaceParticles, ShellRing>(center_s, 0.5 * mid_srf_diameter_s, dp_s, thickness_s);
    auto particles_s = &ring_s_body.getBaseParticles();

    // Inner relation
    InnerRelation ring_l_inner(ring_l_body);
    InnerRelation ring_m_inner(ring_m_body);
    InnerRelation ring_s_inner(ring_s_body);

    // relaxation
    relax_solid(ring_l_body, ring_l_inner);

    // Methods
    InteractionWithUpdate<LinearGradientCorrectionMatrixInner> corrected_configuration_l(ring_l_inner);
    Dynamics1Level<solid_dynamics::Integration1stHalfPK2> stress_relaxation_first_half_l(ring_l_inner);
    Dynamics1Level<solid_dynamics::Integration2ndHalf> stress_relaxation_second_half_l(ring_l_inner);
    DampingWithRandomChoice<InteractionSplit<DampingPairwiseInner<Vec2d, FixedDampingRate>>>
        velocity_damping_l(0.2, ring_l_inner, "Velocity", physical_viscosity_l);
    ReduceDynamics<solid_dynamics::AcousticTimeStep> computing_time_step_size_l(ring_l_body);

    InteractionDynamics<thin_structure_dynamics::ShellCorrectConfiguration> corrected_configuration_m(ring_m_inner);
    Dynamics1Level<thin_structure_dynamics::ShellStressRelaxationFirstHalf> stress_relaxation_first_half_m(ring_m_inner, 3, true);
    Dynamics1Level<thin_structure_dynamics::ShellStressRelaxationSecondHalf> stress_relaxation_second_half_m(ring_m_inner);
    DampingWithRandomChoice<InteractionSplit<DampingPairwiseInner<Vec2d, FixedDampingRate>>>
        velocity_damping_m(0.2, ring_m_inner, "Velocity", physical_viscosity_m);
    DampingWithRandomChoice<InteractionSplit<DampingPairwiseInner<Vec2d, FixedDampingRate>>>
        rotation_damping_m(0.2, ring_m_inner, "AngularVelocity", physical_viscosity_m);
    SimpleDynamics<thin_structure_dynamics::UpdateShellNormalDirection> update_normal_m(ring_m_body);
    ReduceDynamics<thin_structure_dynamics::ShellAcousticTimeStepSize> computing_time_step_size_m(ring_m_body);

    InteractionDynamics<thin_structure_dynamics::ShellCorrectConfiguration> corrected_configuration_s(ring_s_inner);
    Dynamics1Level<thin_structure_dynamics::ShellStressRelaxationFirstHalf> stress_relaxation_first_half_s(ring_s_inner, 3, true);
    Dynamics1Level<thin_structure_dynamics::ShellStressRelaxationSecondHalf> stress_relaxation_second_half_s(ring_s_inner);
    DampingWithRandomChoice<InteractionSplit<DampingPairwiseInner<Vec2d, FixedDampingRate>>>
        velocity_damping_s(0.2, ring_s_inner, "Velocity", physical_viscosity_s);
    DampingWithRandomChoice<InteractionSplit<DampingPairwiseInner<Vec2d, FixedDampingRate>>>
        rotation_damping_s(0.2, ring_s_inner, "AngularVelocity", physical_viscosity_s);
    SimpleDynamics<thin_structure_dynamics::UpdateShellNormalDirection> update_normal_s(ring_s_body);
    ReduceDynamics<thin_structure_dynamics::ShellAcousticTimeStepSize> computing_time_step_size_s(ring_s_body);

    // self contact
    ShellSelfContactRelation self_contact_m(ring_m_body);

    // Contact relation
    SurfaceContactRelation contact_s(ring_s_body, {&ring_m_body}, {true});
    SurfaceContactRelation contact_m(ring_m_body, {&ring_s_body, &ring_l_body}, {true, false});
    SurfaceContactRelation contact_l(ring_l_body, {&ring_m_body}, {true});

    // Inner relation of curvature
    ShellInnerRelationWithContactKernel curvature_inner_m_with_s_kernel(ring_m_body, ring_s_body);
    ShellInnerRelationWithContactKernel curvature_inner_s_with_m_kernel(ring_s_body, ring_m_body);

    // Contact method
    // curvature update
    SimpleDynamics<thin_structure_dynamics::InitialShellCurvature> initial_curvature_m(ring_m_inner);
    SimpleDynamics<thin_structure_dynamics::ShellCurvatureUpdate> curvature_m_update(ring_m_body);
    SimpleDynamics<thin_structure_dynamics::AverageShellCurvature> average_curvature_m_with_s_kernel(curvature_inner_m_with_s_kernel);
    SimpleDynamics<thin_structure_dynamics::AverageShellCurvature> average_curvature_s_with_m_kernel(curvature_inner_s_with_m_kernel);

    // density
    // self contact
    InteractionDynamics<solid_dynamics::ShellSelfContactFactorSummation> self_contact_density_m(self_contact_m);
    // contact
    InteractionDynamics<solid_dynamics::ContactFactorSummation> contact_density_s(contact_s);
    InteractionDynamics<solid_dynamics::ContactFactorSummation> contact_density_m(contact_m);
    InteractionDynamics<solid_dynamics::ContactFactorSummation> contact_density_l(contact_l);

    // force
    // self contact
    InteractionWithUpdate<solid_dynamics::SelfContactForce> self_contact_forces_m(self_contact_m);
    // contact
    InteractionWithUpdate<solid_dynamics::ContactForce> contact_forces_s(contact_s);
    InteractionWithUpdate<solid_dynamics::ContactForce> contact_forces_m(contact_m);
    InteractionWithUpdate<solid_dynamics::ContactForce> contact_forces_l(contact_l);

    // Inital condition
    SimpleDynamics<InitialVelocityCondition> vel_ic_s(ring_s_body, Vec2d(-30, 30));

    // Boundary condition
    BoundaryGeometry fixed_part_l(ring_l_body, "FixedPartL", diameter_outer_l, dp_l, center_l);
    SimpleDynamics<FixBodyPartConstraint> fix_bc_l(fixed_part_l);

    // Observer
    const Vec2d observer_pos = center_m + 0.5 * mid_srf_diameter_m * (center_m - center_s).normalized();
    StdVec<Vec2d> observation_location{observer_pos};
    ObserverBody observer(system, "Observer");
    observer.generateParticles<ObserverParticles>(observation_location);
    ContactRelation observer_contact(observer, {&ring_m_body});
    RegressionTestDynamicTimeWarping<ObservedQuantityRecording<Vecd>>
        write_ring_m_pos("Position", observer_contact);

    // Check
    auto check_nan = [&](BaseParticles *particles)
    {
<<<<<<< HEAD
        const auto &pos_ = particles->ParticlePositions();
        for (const auto &pos : pos_)
            if (std::isnan(pos[0]) || std::isnan(pos[1]))
=======
        Vecd *pos = particles->getVariableDataByName<Vecd>("Position");
        for (size_t index_i = 0; index_i < particles->TotalRealParticles(); ++index_i)
            if (std::isnan(pos[index_i][0]) || std::isnan(pos[index_i][1]) || std::isnan(pos[index_i][2]))
>>>>>>> 84ecff1c
                throw std::runtime_error("position has become nan");
    };

    // Output
    particles_m->addVariableToWrite<Real>("1stPrincipleCurvature");
    BodyStatesRecordingToVtp vtp_output(system);
    vtp_output.writeToFile(0);
    write_ring_m_pos.writeToFile(0);

    // Initialization
    system.initializeSystemCellLinkedLists();
    system.initializeSystemConfigurations();

    corrected_configuration_l.exec();
    corrected_configuration_m.exec();
    corrected_configuration_s.exec();

    initial_curvature_m.exec();
    average_curvature_m_with_s_kernel.exec();
    average_curvature_s_with_m_kernel.exec();
    contact_s.updateConfiguration();
    contact_m.updateConfiguration();

    vel_ic_s.exec();

    // Simulation
    Real &physical_time = *system.getSystemVariableDataByName<Real>("PhysicalTime");
    int ite = 0;
    int ite_output = 0;
    Real output_period = end_time / 100.0;
    Real dt = 0.0;
    TickCount t1 = TickCount::now();
    const Real dt_ref = std::min({computing_time_step_size_l.exec(), computing_time_step_size_m.exec(), computing_time_step_size_s.exec()});
    auto run_simulation = [&]()
    {
        while (physical_time < end_time)
        {
            Real integral_time = 0.0;
            while (integral_time < output_period)
            {
                if (ite % 1000 == 0)
                {
                    std::cout << "N=" << ite << " Time: "
                              << physical_time << "	dt: "
                              << dt << "\n";
                }

                contact_density_s.exec();
                contact_density_m.exec();
                contact_density_l.exec();

                contact_forces_s.exec();
                contact_forces_m.exec();
                contact_forces_l.exec();

                self_contact_density_m.exec();
                self_contact_forces_m.exec();

                dt = std::min({computing_time_step_size_l.exec(), computing_time_step_size_m.exec(), computing_time_step_size_s.exec()});
                if (dt < dt_ref / 1e2)
                    throw std::runtime_error("time step decreased too much");

                stress_relaxation_first_half_l.exec(dt);
                stress_relaxation_first_half_m.exec(dt);
                stress_relaxation_first_half_s.exec(dt);

                fix_bc_l.exec();

                velocity_damping_l.exec(dt);
                velocity_damping_m.exec(dt);
                rotation_damping_m.exec(dt);
                rotation_damping_s.exec(dt);
                velocity_damping_s.exec(dt);

                fix_bc_l.exec();

                stress_relaxation_second_half_l.exec(dt);
                stress_relaxation_second_half_m.exec(dt);
                stress_relaxation_second_half_s.exec(dt);

                ring_l_body.updateCellLinkedList();
                ring_m_body.updateCellLinkedList();
                ring_s_body.updateCellLinkedList();
                update_normal_m.exec();
                update_normal_s.exec();
                curvature_inner_m_with_s_kernel.updateConfiguration();
                curvature_inner_s_with_m_kernel.updateConfiguration();
                average_curvature_m_with_s_kernel.exec();
                average_curvature_s_with_m_kernel.exec();
                curvature_m_update.exec();
                self_contact_m.updateConfiguration();
                contact_s.updateConfiguration();
                contact_m.updateConfiguration();
                contact_l.updateConfiguration();

                ++ite;
                integral_time += dt;
                physical_time += dt;

                { // checking if any position has become nan
                    check_nan(particles_l);
                    check_nan(particles_m);
                    check_nan(particles_s);
                }
            }

            ite_output++;
            vtp_output.writeToFile(ite_output);
            write_ring_m_pos.writeToFile(ite_output);
        }
        TimeInterval tt = TickCount::now() - t1;
        std::cout << "Total wall time for computation: " << tt.seconds() << " seconds." << std::endl;
    };

    try
    {
        run_simulation();
    }
    catch (const std::exception &e)
    {
        std::cerr << e.what() << '\n';
        vtp_output.writeToFile(ite_output + 1);
        exit(0);
    }

    if (system.GenerateRegressionData())
        write_ring_m_pos.generateDataBase(dp_m);
    else
        write_ring_m_pos.testResult();
}
//------------------------------------------------------------------------------
// the main program
//------------------------------------------------------------------------------
int main(int ac, char *av[])
{
    three_ring_impact(2, 2, 2);
}<|MERGE_RESOLUTION|>--- conflicted
+++ resolved
@@ -297,15 +297,9 @@
     // Check
     auto check_nan = [&](BaseParticles *particles)
     {
-<<<<<<< HEAD
-        const auto &pos_ = particles->ParticlePositions();
-        for (const auto &pos : pos_)
-            if (std::isnan(pos[0]) || std::isnan(pos[1]))
-=======
         Vecd *pos = particles->getVariableDataByName<Vecd>("Position");
         for (size_t index_i = 0; index_i < particles->TotalRealParticles(); ++index_i)
-            if (std::isnan(pos[index_i][0]) || std::isnan(pos[index_i][1]) || std::isnan(pos[index_i][2]))
->>>>>>> 84ecff1c
+            if (std::isnan(pos[index_i][0]) || std::isnan(pos[index_i][1]))
                 throw std::runtime_error("position has become nan");
     };
 
