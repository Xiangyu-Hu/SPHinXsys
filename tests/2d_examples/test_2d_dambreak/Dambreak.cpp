/**
 * @file	dambreak.cpp
 * @brief	2D dambreak example.
 * @details	This is the one of the basic test cases, also the first case for
 * 			understanding SPH method for fluid simulation.
 * @author	Luhui Han, Chi Zhang and Xiangyu Hu
 */
#include "sphinxsys.h" //SPHinXsys Library.
using namespace SPH;   // Namespace cite here.
//----------------------------------------------------------------------
//	Basic geometry parameters and numerical setup.
//----------------------------------------------------------------------
Real DL = 5.366;                    /**< Water tank length. */
Real DH = 5.366;                    /**< Water tank height. */
Real LL = 2.0;                      /**< Water column length. */
Real LH = 1.0;                      /**< Water column height. */
Real particle_spacing_ref = 0.025;  /**< Initial reference particle spacing. */
Real BW = particle_spacing_ref * 4; /**< Thickness of tank wall. */
//----------------------------------------------------------------------
//	Material parameters.
//----------------------------------------------------------------------
Real rho0_f = 1.0;                       /**< Reference density of fluid. */
Real gravity_g = 1.0;                    /**< Gravity. */
Real U_max = 2.0 * sqrt(gravity_g * LH); /**< Characteristic velocity. */
Real c_f = 10.0 * U_max;                 /**< Reference sound speed. */
//----------------------------------------------------------------------
//	Geometric shapes used in this case.
//----------------------------------------------------------------------
Vec2d water_block_halfsize = Vec2d(0.5 * LL, 0.5 * LH); // local center at origin
Vec2d water_block_translation = water_block_halfsize;   // translation to global coordinates
Vec2d outer_wall_halfsize = Vec2d(0.5 * DL + BW, 0.5 * DH + BW);
Vec2d outer_wall_translation = Vec2d(-BW, -BW) + outer_wall_halfsize;
Vec2d inner_wall_halfsize = Vec2d(0.5 * DL, 0.5 * DH);
Vec2d inner_wall_translation = inner_wall_halfsize;
//----------------------------------------------------------------------
//	Complex shape for wall boundary, note that no partial overlap is allowed
//	for the shapes in a complex shape.
//----------------------------------------------------------------------
class WallBoundary : public ComplexShape
{
  public:
    explicit WallBoundary(const std::string &shape_name) : ComplexShape(shape_name)
    {
        add<TransformShape<GeometricShapeBox>>(Transform(outer_wall_translation), outer_wall_halfsize);
        subtract<TransformShape<GeometricShapeBox>>(Transform(inner_wall_translation), inner_wall_halfsize);
    }
};
//----------------------------------------------------------------------
//	Main program starts here.
//----------------------------------------------------------------------
int main(int ac, char *av[])
{
    //----------------------------------------------------------------------
    //	Build up an SPHSystem.
    //----------------------------------------------------------------------
    BoundingBox system_domain_bounds(Vec2d(-BW, -BW), Vec2d(DL + BW, DH + BW));
    SPHSystem sph_system(system_domain_bounds, particle_spacing_ref);
    sph_system.handleCommandlineOptions(ac, av);
    IOEnvironment io_environment(sph_system);
    //----------------------------------------------------------------------
    //	Creating bodies with corresponding materials and particles.
    //----------------------------------------------------------------------
    FluidBody water_block(
        sph_system, makeShared<TransformShape<GeometricShapeBox>>(
                        Transform(water_block_translation), water_block_halfsize, "WaterBody"));
    water_block.defineParticlesAndMaterial<BaseParticles, WeaklyCompressibleFluid>(rho0_f, c_f);
    water_block.generateParticles<ParticleGeneratorLattice>();

    SolidBody wall_boundary(sph_system, makeShared<WallBoundary>("WallBoundary"));
    wall_boundary.defineParticlesAndMaterial<SolidParticles, Solid>();
    wall_boundary.generateParticles<ParticleGeneratorLattice>();
    wall_boundary.addBodyStateForRecording<Vecd>("NormalDirection");

<<<<<<< HEAD
	ObserverBody fluid_observer(sph_system, "FluidObserver");
	StdVec<Vecd> observation_location = {Vecd(DL, 0.2)};
	fluid_observer.generateParticles<ObserverParticleGenerator>(observation_location);
	//----------------------------------------------------------------------
	//	Define body relation map.
	//	The contact map gives the topological connections between the bodies.
	//	Basically the the range of bodies to build neighbor particle lists.
	//----------------------------------------------------------------------
	ComplexRelation water_block_complex(water_block, {&wall_boundary});
	ContactRelation fluid_observer_contact(fluid_observer, {&water_block});
	//----------------------------------------------------------------------
	//	Define the numerical methods used in the simulation.
	//	Note that there may be data dependence on the sequence of constructions.
	//----------------------------------------------------------------------
    fluid_observer_contact.allocateContactConfiguration();
    fluid_observer_contact.copyContactConfigurationToDevice();

    Dynamics1Level<fluid_dynamics::Integration1stHalfRiemannWithWall, ParallelSYCLDevicePolicy> fluid_pressure_relaxation(water_block_complex);
    Dynamics1Level<fluid_dynamics::Integration2ndHalfRiemannWithWall> fluid_density_relaxation(water_block_complex);
	InteractionWithUpdate<fluid_dynamics::DensitySummationFreeSurfaceComplex, ParallelSYCLDevicePolicy> fluid_density_by_summation(water_block_complex);
	SimpleDynamics<NormalDirectionFromBodyShape> wall_boundary_normal_direction(wall_boundary);
	SharedPtr<Gravity> gravity_ptr = makeSharedDevice<Gravity>(Vecd(0.0, -gravity_g));
	SimpleDynamics<TimeStepInitialization, ParallelSYCLDevicePolicy> fluid_step_initialization(water_block, gravity_ptr);
	ReduceDynamics<fluid_dynamics::AdvectionTimeStepSize, ParallelSYCLDevicePolicy> fluid_advection_time_step(water_block, U_max);
	ReduceDynamics<fluid_dynamics::AcousticTimeStepSize, ParallelSYCLDevicePolicy> fluid_acoustic_time_step(water_block);
	//----------------------------------------------------------------------
	//	Define the methods for I/O operations, observations
	//	and regression tests of the simulation.
	//----------------------------------------------------------------------
	BodyStatesRecordingToVtp body_states_recording(io_environment, sph_system.real_bodies_);
	RestartIO restart_io(io_environment, sph_system.real_bodies_);
	RegressionTestDynamicTimeWarping<ReducedQuantityRecording<ReduceDynamics<TotalMechanicalEnergy>>>
		write_water_mechanical_energy(io_environment, water_block, gravity_ptr);
	RegressionTestDynamicTimeWarping<ObservedQuantityRecording<Real>>
		write_recorded_water_pressure("Pressure", io_environment, fluid_observer_contact);
	//----------------------------------------------------------------------
	//	Prepare the simulation with cell linked list, configuration
	//	and case specified initial condition if necessary.
	//----------------------------------------------------------------------
	sph_system.initializeSystemCellLinkedLists();
	sph_system.initializeSystemConfigurations();
	wall_boundary_normal_direction.exec();
	//----------------------------------------------------------------------
	//	Load restart file if necessary.
	//----------------------------------------------------------------------
	if (sph_system.RestartStep() != 0)
	{
		GlobalStaticVariables::physical_time_ = restart_io.readRestartFiles(sph_system.RestartStep());
		water_block.updateCellLinkedList();
		water_block_complex.updateConfiguration();
		fluid_observer_contact.updateConfiguration();
	}
	//----------------------------------------------------------------------
	//	Setup for time-stepping control
	//----------------------------------------------------------------------
	size_t number_of_iterations = sph_system.RestartStep();
	int screen_output_interval = 100;
	int observation_sample_interval = screen_output_interval * 2;
	int restart_output_interval = screen_output_interval * 10;
	Real end_time = 20.0;
	Real output_interval = 0.1;
	//----------------------------------------------------------------------
	//	Statistics for CPU time
	//----------------------------------------------------------------------
	TickCount t1 = TickCount::now();
	TimeInterval interval;
	TimeInterval interval_computing_time_step;
	TimeInterval interval_computing_fluid_pressure_relaxation;
	TimeInterval interval_updating_configuration;
	TickCount time_instance;
	//----------------------------------------------------------------------
	//	First output before the main loop.
	//----------------------------------------------------------------------
	body_states_recording.writeToFile();
	write_water_mechanical_energy.writeToFile(number_of_iterations);
	write_recorded_water_pressure.writeToFile(number_of_iterations);
	//----------------------------------------------------------------------
	//	Main loop starts here.
	//----------------------------------------------------------------------
	while (GlobalStaticVariables::physical_time_ < end_time)
	{
		Real integration_time = 0.0;
		/** Integrate time (loop) until the next output time. */
		while (integration_time < output_interval)
		{
            water_block.getBaseParticles().copyToDeviceMemory();
            water_block_complex.getInnerRelation().copyInnerConfigurationToDevice();
            water_block_complex.getContactRelation().copyContactConfigurationToDevice();
			/** outer loop for dual-time criteria time-stepping. */
			time_instance = TickCount::now();
			fluid_step_initialization.exec();
			Real advection_dt = fluid_advection_time_step.exec();
            fluid_density_by_summation.exec();

            water_block.getBaseParticles().copyFromDeviceMemory();
            water_block_complex.getInnerRelation().copyInnerConfigurationFromDevice();
            water_block_complex.getContactRelation().copyContactConfigurationFromDevice();

            interval_computing_time_step += TickCount::now() - time_instance;

			time_instance = TickCount::now();
			Real relaxation_time = 0.0;
			Real acoustic_dt = 0.0;
			while (relaxation_time < advection_dt)
			{
				/** inner loop for dual-time criteria time-stepping.  */
                water_block.getBaseParticles().copyToDeviceMemory();

                acoustic_dt = fluid_acoustic_time_step.exec();
                fluid_pressure_relaxation.exec(acoustic_dt);

                water_block.getBaseParticles().copyFromDeviceMemory();

                fluid_density_relaxation.exec(acoustic_dt);
				relaxation_time += acoustic_dt;
				integration_time += acoustic_dt;
				GlobalStaticVariables::physical_time_ += acoustic_dt;
			}
			interval_computing_fluid_pressure_relaxation += TickCount::now() - time_instance;
=======
    ObserverBody fluid_observer(sph_system, "FluidObserver");
    StdVec<Vecd> observation_location = {Vecd(DL, 0.2)};
    fluid_observer.generateParticles<ObserverParticleGenerator>(observation_location);
    //----------------------------------------------------------------------
    //	Define body relation map.
    //	The contact map gives the topological connections between the bodies.
    //	Basically the the range of bodies to build neighbor particle lists.
    //----------------------------------------------------------------------
    ComplexRelation water_block_complex(water_block, {&wall_boundary});
    ContactRelation fluid_observer_contact(fluid_observer, {&water_block});
    //----------------------------------------------------------------------
    //	Define the numerical methods used in the simulation.
    //	Note that there may be data dependence on the sequence of constructions.
    //----------------------------------------------------------------------
    Dynamics1Level<fluid_dynamics::Integration1stHalfRiemannWithWall> fluid_pressure_relaxation(water_block_complex);
    Dynamics1Level<fluid_dynamics::Integration2ndHalfRiemannWithWall> fluid_density_relaxation(water_block_complex);
    InteractionWithUpdate<fluid_dynamics::DensitySummationFreeSurfaceComplex> fluid_density_by_summation(water_block_complex);
    SimpleDynamics<NormalDirectionFromBodyShape> wall_boundary_normal_direction(wall_boundary);
    SharedPtr<Gravity> gravity_ptr = makeShared<Gravity>(Vecd(0.0, -gravity_g));
    SimpleDynamics<TimeStepInitialization> fluid_step_initialization(water_block, gravity_ptr);
    ReduceDynamics<fluid_dynamics::AdvectionTimeStepSize> fluid_advection_time_step(water_block, U_max);
    ReduceDynamics<fluid_dynamics::AcousticTimeStepSize> fluid_acoustic_time_step(water_block);
    //----------------------------------------------------------------------
    //	Define the methods for I/O operations, observations
    //	and regression tests of the simulation.
    //----------------------------------------------------------------------
    BodyStatesRecordingToVtp body_states_recording(io_environment, sph_system.real_bodies_);
    RestartIO restart_io(io_environment, sph_system.real_bodies_);
    RegressionTestDynamicTimeWarping<ReducedQuantityRecording<ReduceDynamics<TotalMechanicalEnergy>>>
        write_water_mechanical_energy(io_environment, water_block, gravity_ptr);
    RegressionTestDynamicTimeWarping<ObservedQuantityRecording<Real>>
        write_recorded_water_pressure("Pressure", io_environment, fluid_observer_contact);
    //----------------------------------------------------------------------
    //	Prepare the simulation with cell linked list, configuration
    //	and case specified initial condition if necessary.
    //----------------------------------------------------------------------
    sph_system.initializeSystemCellLinkedLists();
    sph_system.initializeSystemConfigurations();
    wall_boundary_normal_direction.exec();
    //----------------------------------------------------------------------
    //	Load restart file if necessary.
    //----------------------------------------------------------------------
    if (sph_system.RestartStep() != 0)
    {
        GlobalStaticVariables::physical_time_ = restart_io.readRestartFiles(sph_system.RestartStep());
        water_block.updateCellLinkedList();
        water_block_complex.updateConfiguration();
        fluid_observer_contact.updateConfiguration();
    }
    //----------------------------------------------------------------------
    //	Setup for time-stepping control
    //----------------------------------------------------------------------
    size_t number_of_iterations = sph_system.RestartStep();
    int screen_output_interval = 100;
    int observation_sample_interval = screen_output_interval * 2;
    int restart_output_interval = screen_output_interval * 10;
    Real end_time = 20.0;
    Real output_interval = 0.1;
    //----------------------------------------------------------------------
    //	Statistics for CPU time
    //----------------------------------------------------------------------
    TickCount t1 = TickCount::now();
    TimeInterval interval;
    TimeInterval interval_computing_time_step;
    TimeInterval interval_computing_fluid_pressure_relaxation;
    TimeInterval interval_updating_configuration;
    TickCount time_instance;
    //----------------------------------------------------------------------
    //	First output before the main loop.
    //----------------------------------------------------------------------
    body_states_recording.writeToFile();
    write_water_mechanical_energy.writeToFile(number_of_iterations);
    write_recorded_water_pressure.writeToFile(number_of_iterations);
    //----------------------------------------------------------------------
    //	Main loop starts here.
    //----------------------------------------------------------------------
    while (GlobalStaticVariables::physical_time_ < end_time)
    {
        Real integration_time = 0.0;
        /** Integrate time (loop) until the next output time. */
        while (integration_time < output_interval)
        {
            /** outer loop for dual-time criteria time-stepping. */
            time_instance = TickCount::now();
            fluid_step_initialization.exec();
            Real advection_dt = fluid_advection_time_step.exec();
            fluid_density_by_summation.exec();
            interval_computing_time_step += TickCount::now() - time_instance;

            time_instance = TickCount::now();
            Real relaxation_time = 0.0;
            Real acoustic_dt = 0.0;
            while (relaxation_time < advection_dt)
            {
                /** inner loop for dual-time criteria time-stepping.  */
                acoustic_dt = fluid_acoustic_time_step.exec();
                fluid_pressure_relaxation.exec(acoustic_dt);
                fluid_density_relaxation.exec(acoustic_dt);
                relaxation_time += acoustic_dt;
                integration_time += acoustic_dt;
                GlobalStaticVariables::physical_time_ += acoustic_dt;
            }
            interval_computing_fluid_pressure_relaxation += TickCount::now() - time_instance;
>>>>>>> a1331dda

            /** screen output, write body reduced values and restart files  */
            if (number_of_iterations % screen_output_interval == 0)
            {
                std::cout << std::fixed << std::setprecision(9) << "N=" << number_of_iterations << "	Time = "
                          << GlobalStaticVariables::physical_time_
                          << "	advection_dt = " << advection_dt << "	acoustic_dt = " << acoustic_dt << "\n";

                if (number_of_iterations % observation_sample_interval == 0 && number_of_iterations != sph_system.RestartStep())
                {
                    write_water_mechanical_energy.writeToFile(number_of_iterations);
                    write_recorded_water_pressure.writeToFile(number_of_iterations);
                }
                if (number_of_iterations % restart_output_interval == 0)
                    restart_io.writeToFile(number_of_iterations);
            }
            number_of_iterations++;

            /** Update cell linked list and configuration. */
            time_instance = TickCount::now();
            water_block.updateCellLinkedListWithParticleSort(100);
            water_block_complex.updateConfiguration();
            fluid_observer_contact.updateConfiguration();
            interval_updating_configuration += TickCount::now() - time_instance;
        }

<<<<<<< HEAD
		body_states_recording.writeToFile();
		TickCount t2 = TickCount::now();
		TickCount t3 = TickCount::now();
		interval += t3 - t2;
	}

    water_block.getBaseParticles().copyFromDeviceMemory();
    water_block.getBaseParticles().freeDeviceMemory();

	TickCount t4 = TickCount::now();
=======
        body_states_recording.writeToFile();
        TickCount t2 = TickCount::now();
        TickCount t3 = TickCount::now();
        interval += t3 - t2;
    }
    TickCount t4 = TickCount::now();
>>>>>>> a1331dda

    TimeInterval tt;
    tt = t4 - t1 - interval;
    std::cout << "Total wall time for computation: " << tt.seconds()
              << " seconds." << std::endl;
    std::cout << std::fixed << std::setprecision(9) << "interval_computing_time_step ="
              << interval_computing_time_step.seconds() << "\n";
    std::cout << std::fixed << std::setprecision(9) << "interval_computing_fluid_pressure_relaxation = "
              << interval_computing_fluid_pressure_relaxation.seconds() << "\n";
    std::cout << std::fixed << std::setprecision(9) << "interval_updating_configuration = "
              << interval_updating_configuration.seconds() << "\n";

    if (sph_system.generate_regression_data_)
    {
        write_water_mechanical_energy.generateDataBase(1.0e-3);
        write_recorded_water_pressure.generateDataBase(1.0e-3);
    }
    else if (sph_system.RestartStep() == 0)
    {
        write_water_mechanical_energy.testResult();
        write_recorded_water_pressure.testResult();
    }

    return 0;
};<|MERGE_RESOLUTION|>--- conflicted
+++ resolved
@@ -71,127 +71,6 @@
     wall_boundary.generateParticles<ParticleGeneratorLattice>();
     wall_boundary.addBodyStateForRecording<Vecd>("NormalDirection");
 
-<<<<<<< HEAD
-	ObserverBody fluid_observer(sph_system, "FluidObserver");
-	StdVec<Vecd> observation_location = {Vecd(DL, 0.2)};
-	fluid_observer.generateParticles<ObserverParticleGenerator>(observation_location);
-	//----------------------------------------------------------------------
-	//	Define body relation map.
-	//	The contact map gives the topological connections between the bodies.
-	//	Basically the the range of bodies to build neighbor particle lists.
-	//----------------------------------------------------------------------
-	ComplexRelation water_block_complex(water_block, {&wall_boundary});
-	ContactRelation fluid_observer_contact(fluid_observer, {&water_block});
-	//----------------------------------------------------------------------
-	//	Define the numerical methods used in the simulation.
-	//	Note that there may be data dependence on the sequence of constructions.
-	//----------------------------------------------------------------------
-    fluid_observer_contact.allocateContactConfiguration();
-    fluid_observer_contact.copyContactConfigurationToDevice();
-
-    Dynamics1Level<fluid_dynamics::Integration1stHalfRiemannWithWall, ParallelSYCLDevicePolicy> fluid_pressure_relaxation(water_block_complex);
-    Dynamics1Level<fluid_dynamics::Integration2ndHalfRiemannWithWall> fluid_density_relaxation(water_block_complex);
-	InteractionWithUpdate<fluid_dynamics::DensitySummationFreeSurfaceComplex, ParallelSYCLDevicePolicy> fluid_density_by_summation(water_block_complex);
-	SimpleDynamics<NormalDirectionFromBodyShape> wall_boundary_normal_direction(wall_boundary);
-	SharedPtr<Gravity> gravity_ptr = makeSharedDevice<Gravity>(Vecd(0.0, -gravity_g));
-	SimpleDynamics<TimeStepInitialization, ParallelSYCLDevicePolicy> fluid_step_initialization(water_block, gravity_ptr);
-	ReduceDynamics<fluid_dynamics::AdvectionTimeStepSize, ParallelSYCLDevicePolicy> fluid_advection_time_step(water_block, U_max);
-	ReduceDynamics<fluid_dynamics::AcousticTimeStepSize, ParallelSYCLDevicePolicy> fluid_acoustic_time_step(water_block);
-	//----------------------------------------------------------------------
-	//	Define the methods for I/O operations, observations
-	//	and regression tests of the simulation.
-	//----------------------------------------------------------------------
-	BodyStatesRecordingToVtp body_states_recording(io_environment, sph_system.real_bodies_);
-	RestartIO restart_io(io_environment, sph_system.real_bodies_);
-	RegressionTestDynamicTimeWarping<ReducedQuantityRecording<ReduceDynamics<TotalMechanicalEnergy>>>
-		write_water_mechanical_energy(io_environment, water_block, gravity_ptr);
-	RegressionTestDynamicTimeWarping<ObservedQuantityRecording<Real>>
-		write_recorded_water_pressure("Pressure", io_environment, fluid_observer_contact);
-	//----------------------------------------------------------------------
-	//	Prepare the simulation with cell linked list, configuration
-	//	and case specified initial condition if necessary.
-	//----------------------------------------------------------------------
-	sph_system.initializeSystemCellLinkedLists();
-	sph_system.initializeSystemConfigurations();
-	wall_boundary_normal_direction.exec();
-	//----------------------------------------------------------------------
-	//	Load restart file if necessary.
-	//----------------------------------------------------------------------
-	if (sph_system.RestartStep() != 0)
-	{
-		GlobalStaticVariables::physical_time_ = restart_io.readRestartFiles(sph_system.RestartStep());
-		water_block.updateCellLinkedList();
-		water_block_complex.updateConfiguration();
-		fluid_observer_contact.updateConfiguration();
-	}
-	//----------------------------------------------------------------------
-	//	Setup for time-stepping control
-	//----------------------------------------------------------------------
-	size_t number_of_iterations = sph_system.RestartStep();
-	int screen_output_interval = 100;
-	int observation_sample_interval = screen_output_interval * 2;
-	int restart_output_interval = screen_output_interval * 10;
-	Real end_time = 20.0;
-	Real output_interval = 0.1;
-	//----------------------------------------------------------------------
-	//	Statistics for CPU time
-	//----------------------------------------------------------------------
-	TickCount t1 = TickCount::now();
-	TimeInterval interval;
-	TimeInterval interval_computing_time_step;
-	TimeInterval interval_computing_fluid_pressure_relaxation;
-	TimeInterval interval_updating_configuration;
-	TickCount time_instance;
-	//----------------------------------------------------------------------
-	//	First output before the main loop.
-	//----------------------------------------------------------------------
-	body_states_recording.writeToFile();
-	write_water_mechanical_energy.writeToFile(number_of_iterations);
-	write_recorded_water_pressure.writeToFile(number_of_iterations);
-	//----------------------------------------------------------------------
-	//	Main loop starts here.
-	//----------------------------------------------------------------------
-	while (GlobalStaticVariables::physical_time_ < end_time)
-	{
-		Real integration_time = 0.0;
-		/** Integrate time (loop) until the next output time. */
-		while (integration_time < output_interval)
-		{
-            water_block.getBaseParticles().copyToDeviceMemory();
-            water_block_complex.getInnerRelation().copyInnerConfigurationToDevice();
-            water_block_complex.getContactRelation().copyContactConfigurationToDevice();
-			/** outer loop for dual-time criteria time-stepping. */
-			time_instance = TickCount::now();
-			fluid_step_initialization.exec();
-			Real advection_dt = fluid_advection_time_step.exec();
-            fluid_density_by_summation.exec();
-
-            water_block.getBaseParticles().copyFromDeviceMemory();
-            water_block_complex.getInnerRelation().copyInnerConfigurationFromDevice();
-            water_block_complex.getContactRelation().copyContactConfigurationFromDevice();
-
-            interval_computing_time_step += TickCount::now() - time_instance;
-
-			time_instance = TickCount::now();
-			Real relaxation_time = 0.0;
-			Real acoustic_dt = 0.0;
-			while (relaxation_time < advection_dt)
-			{
-				/** inner loop for dual-time criteria time-stepping.  */
-                water_block.getBaseParticles().copyToDeviceMemory();
-
-                acoustic_dt = fluid_acoustic_time_step.exec();
-                fluid_pressure_relaxation.exec(acoustic_dt);
-
-                water_block.getBaseParticles().copyFromDeviceMemory();
-
-                fluid_density_relaxation.exec(acoustic_dt);
-				relaxation_time += acoustic_dt;
-				integration_time += acoustic_dt;
-				GlobalStaticVariables::physical_time_ += acoustic_dt;
-			}
-			interval_computing_fluid_pressure_relaxation += TickCount::now() - time_instance;
-=======
     ObserverBody fluid_observer(sph_system, "FluidObserver");
     StdVec<Vecd> observation_location = {Vecd(DL, 0.2)};
     fluid_observer.generateParticles<ObserverParticleGenerator>(observation_location);
@@ -206,14 +85,17 @@
     //	Define the numerical methods used in the simulation.
     //	Note that there may be data dependence on the sequence of constructions.
     //----------------------------------------------------------------------
-    Dynamics1Level<fluid_dynamics::Integration1stHalfRiemannWithWall> fluid_pressure_relaxation(water_block_complex);
+    fluid_observer_contact.allocateContactConfiguration();
+    fluid_observer_contact.copyContactConfigurationToDevice();    
+
+    Dynamics1Level<fluid_dynamics::Integration1stHalfRiemannWithWall, ParallelSYCLDevicePolicy> fluid_pressure_relaxation(water_block_complex);
     Dynamics1Level<fluid_dynamics::Integration2ndHalfRiemannWithWall> fluid_density_relaxation(water_block_complex);
-    InteractionWithUpdate<fluid_dynamics::DensitySummationFreeSurfaceComplex> fluid_density_by_summation(water_block_complex);
+    InteractionWithUpdate<fluid_dynamics::DensitySummationFreeSurfaceComplex, ParallelSYCLDevicePolicy> fluid_density_by_summation(water_block_complex);
     SimpleDynamics<NormalDirectionFromBodyShape> wall_boundary_normal_direction(wall_boundary);
-    SharedPtr<Gravity> gravity_ptr = makeShared<Gravity>(Vecd(0.0, -gravity_g));
-    SimpleDynamics<TimeStepInitialization> fluid_step_initialization(water_block, gravity_ptr);
-    ReduceDynamics<fluid_dynamics::AdvectionTimeStepSize> fluid_advection_time_step(water_block, U_max);
-    ReduceDynamics<fluid_dynamics::AcousticTimeStepSize> fluid_acoustic_time_step(water_block);
+    SharedPtr<Gravity> gravity_ptr = makeSharedDevice<Gravity>(Vecd(0.0, -gravity_g));
+    SimpleDynamics<TimeStepInitialization, ParallelSYCLDevicePolicy> fluid_step_initialization(water_block, gravity_ptr);
+    ReduceDynamics<fluid_dynamics::AdvectionTimeStepSize, ParallelSYCLDevicePolicy> fluid_advection_time_step(water_block, U_max);
+    ReduceDynamics<fluid_dynamics::AcousticTimeStepSize, ParallelSYCLDevicePolicy> fluid_acoustic_time_step(water_block);
     //----------------------------------------------------------------------
     //	Define the methods for I/O operations, observations
     //	and regression tests of the simulation.
@@ -279,6 +161,11 @@
             fluid_step_initialization.exec();
             Real advection_dt = fluid_advection_time_step.exec();
             fluid_density_by_summation.exec();
+
+            water_block.getBaseParticles().copyFromDeviceMemory();
+            water_block_complex.getInnerRelation().copyInnerConfigurationFromDevice();
+            water_block_complex.getContactRelation().copyContactConfigurationFromDevice();
+
             interval_computing_time_step += TickCount::now() - time_instance;
 
             time_instance = TickCount::now();
@@ -287,15 +174,20 @@
             while (relaxation_time < advection_dt)
             {
                 /** inner loop for dual-time criteria time-stepping.  */
+
+                water_block.getBaseParticles().copyToDeviceMemory();                
+
                 acoustic_dt = fluid_acoustic_time_step.exec();
                 fluid_pressure_relaxation.exec(acoustic_dt);
+
+                water_block.getBaseParticles().copyFromDeviceMemory();
+
                 fluid_density_relaxation.exec(acoustic_dt);
                 relaxation_time += acoustic_dt;
                 integration_time += acoustic_dt;
                 GlobalStaticVariables::physical_time_ += acoustic_dt;
             }
             interval_computing_fluid_pressure_relaxation += TickCount::now() - time_instance;
->>>>>>> a1331dda
 
             /** screen output, write body reduced values and restart files  */
             if (number_of_iterations % screen_output_interval == 0)
@@ -322,25 +214,16 @@
             interval_updating_configuration += TickCount::now() - time_instance;
         }
 
-<<<<<<< HEAD
-		body_states_recording.writeToFile();
-		TickCount t2 = TickCount::now();
-		TickCount t3 = TickCount::now();
-		interval += t3 - t2;
-	}
-
-    water_block.getBaseParticles().copyFromDeviceMemory();
-    water_block.getBaseParticles().freeDeviceMemory();
-
-	TickCount t4 = TickCount::now();
-=======
         body_states_recording.writeToFile();
         TickCount t2 = TickCount::now();
         TickCount t3 = TickCount::now();
         interval += t3 - t2;
     }
+
+    water_block.getBaseParticles().copyFromDeviceMemory();
+    water_block.getBaseParticles().freeDeviceMemory();
+
     TickCount t4 = TickCount::now();
->>>>>>> a1331dda
 
     TimeInterval tt;
     tt = t4 - t1 - interval;
