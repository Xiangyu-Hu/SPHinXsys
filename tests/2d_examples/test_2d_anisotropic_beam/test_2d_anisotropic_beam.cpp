/**
 * @file test_2d_anisotropic_beam.cpp
 * @brief This is a test cases using anisotropic kernel for simulating solid.
 * Particle space is anisotropic in different directions of the beam.
 * @author Xiaojing Tang and Xiangyu Hu
 */
#include "sphinxsys.h"
using namespace SPH;
//------------------------------------------------------------------------------
// global parameters for the case
//------------------------------------------------------------------------------
Real PL = 0.2;                                       // beam length
Real PH = 0.02;                                      // beam width
Real SL = 0.02;                                      // constrained length
int y_num = 10;                                      // particle number in y direction
Real ratio_ = 4.0;                                   // anisotropic ratio, also dp_x / dp_y
Real resolution_ref = PH / y_num;                    // particle spacing in y direction
Real resolution_ref_large = ratio_ * resolution_ref; // large particle spacing, also the particle spacing in x direction
Real Total_PL = PL + SL;                             // total length
int x_num = Total_PL / resolution_ref_large;         // particle number in x direction
//   anisotropic parameters
Vec2d scaling_vector = Vec2d(1.0, 1.0 / ratio_); // scaling_vector for defining the anisotropic kernel
Real scaling_factor = 1.0 / ratio_;              // scaling factor to calculate the time step
//----------------------------------------------------------------------
//	particle generation considering the anisotropic resolution
//----------------------------------------------------------------------
class ParticleGeneratorAnisotropic : public ParticleGenerator<Base>
{
  public:
    ParticleGeneratorAnisotropic(SPHBody &sph_body) : ParticleGenerator<Base>(sph_body){};

    virtual void initializeGeometricVariables() override
    {
        // set particles directly
        for (int i = 0; i < x_num; i++)
        {
            for (int j = 0; j < y_num; j++)
            {
                Real x = -SL + (i + 0.5) * resolution_ref_large;
                Real y = -PH / 2 + (j + 0.5) * resolution_ref;
                initializePositionAndVolumetricMeasure(Vecd(x, y), (resolution_ref * resolution_ref_large));
            }
        }
    }
};

Real BW = resolution_ref * 4; // boundary width, at least three particles
/** Domain bounds of the system. */
BoundingBox system_domain_bounds(Vec2d(-SL - BW, -PL / 2.0),
                                 Vec2d(PL + 3.0 * BW, PL / 2.0));
//----------------------------------------------------------------------
//	Material properties of the solid.
//----------------------------------------------------------------------
Real rho0_s = 1.0e3;         // reference density
Real Youngs_modulus = 2.0e6; // reference Youngs modulus
Real poisson = 0.3975;       // Poisson ratio
//----------------------------------------------------------------------
//	Parameters for initial condition on velocity
//----------------------------------------------------------------------
Real kl = 1.875;
Real M = sin(kl) + sinh(kl);
Real N = cos(kl) + cosh(kl);
Real Q = 2.0 * (cos(kl) * sinh(kl) - sin(kl) * cosh(kl));
Real vf = 0.05;
Real R = PL / (0.5 * Pi);
//----------------------------------------------------------------------
//	Geometric shapes used in the system.
//----------------------------------------------------------------------
// a beam base shape
std::vector<Vecd> beam_base_shape{
    Vecd(-SL, -PH / 2), Vecd(-SL, PH / 2), Vecd(0.0, PH / 2),
    Vecd(0.0, -PH / 2), Vecd(-SL, -PH / 2)};
// a beam shape
std::vector<Vecd> beam_shape{
    Vecd(0.0, -PH / 2), Vecd(0.0, PH / 2), Vecd(PL, PH / 2), Vecd(PL, -PH / 2), Vecd(0.0, -PH / 2)};
// Beam observer location
StdVec<Vecd> observation_location = {Vecd(PL, 0.0)};
//----------------------------------------------------------------------
//	Define the beam body
//----------------------------------------------------------------------
class Beam : public MultiPolygonShape
{
  public:
    explicit Beam(const std::string &shape_name) : MultiPolygonShape(shape_name)
    {
        multi_polygon_.addAPolygon(beam_base_shape, ShapeBooleanOps::add);
        multi_polygon_.addAPolygon(beam_shape, ShapeBooleanOps::add);
    }
};
//----------------------------------------------------------------------
//	application dependent initial condition
//----------------------------------------------------------------------
class BeamInitialCondition
    : public solid_dynamics::ElasticDynamicsInitialCondition
{
  public:
    explicit BeamInitialCondition(SPHBody &sph_body)
        : solid_dynamics::ElasticDynamicsInitialCondition(sph_body){};

    void update(size_t index_i, Real dt)
    {
        /** initial velocity profile */
        Real x = pos_[index_i][0] / PL;
        if (x > 0.0)
        {
            vel_[index_i][1] = vf * particles_->elastic_solid_.ReferenceSoundSpeed() *
                               (M * (cos(kl * x) - cosh(kl * x)) - N * (sin(kl * x) - sinh(kl * x))) / Q;
        }
    };
};
//----------------------------------------------------------------------
//	define the beam base which will be constrained.
//----------------------------------------------------------------------
MultiPolygon createBeamConstrainShape()
{
    MultiPolygon multi_polygon;
    multi_polygon.addAPolygon(beam_base_shape, ShapeBooleanOps::add);
    multi_polygon.addAPolygon(beam_shape, ShapeBooleanOps::sub);
    return multi_polygon;
};
//----------------------------------------------------------------------
//	calculate correction matrix B to keep the accuracy
//----------------------------------------------------------------------

class AnisotropicCorrectConfiguration : public LocalDynamics, public GeneralDataDelegateInner
{
  public:
    AnisotropicCorrectConfiguration(BaseInnerRelation &inner_relation, int beta = 0, Real alpha = Real(0))
        : LocalDynamics(inner_relation.getSPHBody()),
          GeneralDataDelegateInner(inner_relation),
<<<<<<< HEAD
          beta_(beta), alpha_(alpha), Vol_(particles_->Vol_),
          B_(*particles_->getVariableByName<Matd>("KernelCorrectionMatrix")),
=======
          beta_(beta), alpha_(alpha),
          B_(*particles_->getVariableByName<Matd>("LinearGradientCorrectionMatrix")),
>>>>>>> bf2de1ef
          pos_(particles_->pos_)
    {
        particles_->registerVariable(show_neighbor_, "ShowingNeighbor", Real(0.0));
    }
    virtual ~AnisotropicCorrectConfiguration(){};

  protected:
  protected:
    int beta_;
    Real alpha_;
    StdLargeVec<Real> &Vol_;
    StdLargeVec<Matd> &B_;
    StdLargeVec<Vecd> &pos_;
    StdLargeVec<Real> show_neighbor_;

    void interaction(size_t index_i, Real dt = 0.0)
    {
        Matd local_configuration = Eps * Matd::Identity();
        const Neighborhood &inner_neighborhood = inner_configuration_[index_i];
        for (size_t n = 0; n != inner_neighborhood.current_size_; ++n)
        {
            size_t index_j = inner_neighborhood.j_[n];
            Real dW_ijV_j = inner_neighborhood.dW_ij_[n] * Vol_[index_j];
            Vecd e_ij = inner_neighborhood.e_ij_[n];
            if (index_i == 67)
            {
                show_neighbor_[index_j] = 1.0;
            };

            Vecd gradW_ijV_j = dW_ijV_j * e_ij;
            Vecd r_ji = pos_[index_i] - pos_[index_j];
            local_configuration -= r_ji * gradW_ijV_j.transpose();
        }
        B_[index_i] = local_configuration;
    };

    void update(size_t index_i, Real dt)
    {
        Real det_sqr = pow(B_[index_i].determinant(), beta_);
        Matd inverse = B_[index_i].inverse();
        B_[index_i] = (det_sqr * inverse + alpha_ * Matd::Identity()) / (alpha_ + det_sqr);
    }
};

//------------------------------------------------------------------------------
// the main program
//------------------------------------------------------------------------------
int main(int ac, char *av[])
{
    //----------------------------------------------------------------------
    //	Build up the environment of a SPHSystem with global controls.
    //----------------------------------------------------------------------
    SPHSystem system(system_domain_bounds, resolution_ref_large);
#ifdef BOOST_AVAILABLE
    // handle command line arguments
    system.handleCommandlineOptions(ac, av);
#endif //----------------------------------------------------------------------
       //	Creating body, materials and particles.
       //----------------------------------------------------------------------
    SolidBody beam_body(system, makeShared<Beam>("BeamBody"));
    beam_body.sph_adaptation_->resetKernel<AnisotropicKernel<KernelWendlandC2>>(scaling_vector);
    beam_body.defineParticlesAndMaterial<ElasticSolidParticles, SaintVenantKirchhoffSolid>(rho0_s, Youngs_modulus, poisson);
    auto beam_particle_generator = beam_body.makeSelfDefined<ParticleGeneratorAnisotropic>();
    beam_body.generateParticles(beam_particle_generator);

    ObserverBody beam_observer(system, "BeamObserver");
    beam_observer.sph_adaptation_->resetKernel<AnisotropicKernel<KernelWendlandC2>>(scaling_vector);
    beam_observer.generateParticles<Observer>(observation_location);
    //----------------------------------------------------------------------
    //	Define body relation map.
    //	The contact map gives the topological connections between the bodies.
    //	Basically the the range of bodies to build neighbor particle lists.
    //----------------------------------------------------------------------
    InnerRelation beam_body_inner(beam_body);
    ContactRelation beam_observer_contact(beam_observer, {&beam_body});
    //-----------------------------------------------------------------------------
    // this section define all numerical methods will be used in this case
    //-----------------------------------------------------------------------------
    SimpleDynamics<BeamInitialCondition> beam_initial_velocity(beam_body);
    // corrected strong configuration
    InteractionWithUpdate<AnisotropicCorrectConfiguration> beam_corrected_configuration(beam_body_inner);
    beam_body.addBodyStateForRecording<Real>("ShowingNeighbor");
    // time step size calculation
    ReduceDynamics<solid_dynamics::AcousticTimeStepSize> computing_time_step_size(beam_body);
    // stress relaxation for the beam
    Dynamics1Level<solid_dynamics::Integration1stHalfPK2> stress_relaxation_first_half(beam_body_inner);
    Dynamics1Level<solid_dynamics::Integration2ndHalf> stress_relaxation_second_half(beam_body_inner);
    // clamping a solid body part.
    BodyRegionByParticle beam_base(beam_body, makeShared<MultiPolygonShape>(createBeamConstrainShape()));
    SimpleDynamics<solid_dynamics::FixBodyPartConstraint> constraint_beam_base(beam_base);
    //-----------------------------------------------------------------------------
    // outputs
    //-----------------------------------------------------------------------------
    IOEnvironment io_environment(system);
    BodyStatesRecordingToVtp write_beam_states(system.real_bodies_);
    RegressionTestEnsembleAverage<ObservedQuantityRecording<Vecd>>
        write_beam_tip_displacement("Position", beam_observer_contact);
    //----------------------------------------------------------------------
    //	Setup computing and initial conditions.
    //----------------------------------------------------------------------
    system.initializeSystemCellLinkedLists();
    system.initializeSystemConfigurations();
    beam_initial_velocity.exec();
    beam_corrected_configuration.exec();
    //----------------------------------------------------------------------
    //	Setup computing time-step controls.
    //----------------------------------------------------------------------
    int number_of_iterations = 0;
    Real T0 = 1.0;
    Real end_time = T0;
    // time step size for output file
    Real output_interval = 0.01 * T0;
    Real Dt = 0.1 * output_interval; /**< Time period for data observing */
    Real dt = 0.0;                   // default acoustic time step sizes

    // statistics for computing time
    TickCount t1 = TickCount::now();
    TimeInterval interval;
    //-----------------------------------------------------------------------------
    // from here the time stepping begins
    //-----------------------------------------------------------------------------
    write_beam_states.writeToFile();
    write_beam_tip_displacement.writeToFile(number_of_iterations);
    // computation loop starts
    while (GlobalStaticVariables::physical_time_ < end_time)
    {
        Real integration_time = 0.0;
        // integrate time (loop) until the next output time
        while (integration_time < output_interval)
        {

            Real relaxation_time = 0.0;
            while (relaxation_time < Dt)
            {
                stress_relaxation_first_half.exec(dt);
                constraint_beam_base.exec();
                stress_relaxation_second_half.exec(dt);

                number_of_iterations++;
                dt = scaling_factor * computing_time_step_size.exec();
                relaxation_time += dt;
                integration_time += dt;
                GlobalStaticVariables::physical_time_ += dt;

                if (number_of_iterations % 100 == 0)
                {
                    std::cout << "N=" << number_of_iterations << " Time: "
                              << GlobalStaticVariables::physical_time_ << "	dt: "
                              << dt << "\n";
                }
            }
        }

        TickCount t2 = TickCount::now();
        write_beam_tip_displacement.writeToFile(number_of_iterations);
        write_beam_states.writeToFile();
        TickCount t3 = TickCount::now();
        interval += t3 - t2;
    }
    TickCount t4 = TickCount::now();

    TimeInterval tt;
    tt = t4 - t1 - interval;
    std::cout << "Total wall time for computation: " << tt.seconds() << " seconds." << std::endl;

    if (system.GenerateRegressionData())
    {
        write_beam_tip_displacement.generateDataBase(Vec2d(1.0e-2, 1.0e-2), Vec2d(1.0e-2, 1.0e-2));
    }
    else
    {
        write_beam_tip_displacement.testResult();
    }

    return 0;
}<|MERGE_RESOLUTION|>--- conflicted
+++ resolved
@@ -128,13 +128,8 @@
     AnisotropicCorrectConfiguration(BaseInnerRelation &inner_relation, int beta = 0, Real alpha = Real(0))
         : LocalDynamics(inner_relation.getSPHBody()),
           GeneralDataDelegateInner(inner_relation),
-<<<<<<< HEAD
-          beta_(beta), alpha_(alpha), Vol_(particles_->Vol_),
-          B_(*particles_->getVariableByName<Matd>("KernelCorrectionMatrix")),
-=======
           beta_(beta), alpha_(alpha),
           B_(*particles_->getVariableByName<Matd>("LinearGradientCorrectionMatrix")),
->>>>>>> bf2de1ef
           pos_(particles_->pos_)
     {
         particles_->registerVariable(show_neighbor_, "ShowingNeighbor", Real(0.0));
