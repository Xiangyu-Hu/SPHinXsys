/**
 * @file 	mixed_poiseuille_flow.cpp
 * @brief 	2D mixed poiseuille flow example
 * @details This is the one of the basic test cases for mixed pressure/velocity in-/outlet boundary conditions.
 * @author 	Shuoguo Zhang and Xiangyu Hu
 */
#include "bidirectional_buffer.h"
#include "density_correciton.h"
#include "density_correciton.hpp"
#include "kernel_summation.h"
#include "kernel_summation.hpp"
#include "pressure_boundary.h"
#include "sphinxsys.h"

using namespace SPH;
//----------------------------------------------------------------------
//	Basic geometry parameters and numerical setup.
//----------------------------------------------------------------------
Real DL = 0.004;                                             /**< Channel length. */
Real DH = 0.001;                                             /**< Channel height. */
Real resolution_ref = DH / 20.0;                             /**< Initial reference particle spacing. */
Real BW = resolution_ref * 4;                                /**< Extending width for BCs. */
StdVec<Vecd> observer_location = {Vecd(0.5 * DL, 0.5 * DH)}; /**< Displacement observation point. */
BoundingBox system_domain_bounds(Vec2d(-BW, -BW), Vec2d(DL + BW, DH + BW));
//----------------------------------------------------------------------
//	Material parameters.
//----------------------------------------------------------------------
Real Inlet_pressure = 0.2;
Real Outlet_pressure = 0.1;
Real rho0_f = 1000.0;
Real Re = 50.0;
Real mu_f = sqrt(rho0_f * pow(0.5 * DH, 3.0) * fabs(Inlet_pressure - Outlet_pressure) / (Re * DL));
Real U_f = pow(0.5 * DH, 2.0) * fabs(Inlet_pressure - Outlet_pressure) / (2.0 * mu_f * DL);
Real c_f = 10.0 * U_f;
//----------------------------------------------------------------------
//	Geometric shapes used in this case.
//----------------------------------------------------------------------
Vec2d bidirectional_buffer_halfsize = Vec2d(2.5 * resolution_ref, 0.5 * DH);
Vec2d left_bidirectional_translation = bidirectional_buffer_halfsize;
Vec2d right_bidirectional_translation = Vec2d(DL - 2.5 * resolution_ref, 0.5 * DH);
Vec2d normal = Vec2d(1.0, 0.0);
//----------------------------------------------------------------------
//	Pressure boundary definition.
//----------------------------------------------------------------------
struct LeftInflowPressure
{
    template <class BoundaryConditionType>
    LeftInflowPressure(BoundaryConditionType &boundary_condition) {}

    Real operator()(Real p, Real current_time)
    {
        return p;
    }
};

struct RightInflowPressure
{
    template <class BoundaryConditionType>
    RightInflowPressure(BoundaryConditionType &boundary_condition) {}

    Real operator()(Real p, Real current_time)
    {
        /*constant pressure*/
        Real pressure = Outlet_pressure;
        return pressure;
    }
};

//----------------------------------------------------------------------
//	inflow velocity definition.
//----------------------------------------------------------------------
struct InflowVelocity
{
    Real u_ave;

    template <class BoundaryConditionType>
    InflowVelocity(BoundaryConditionType &boundary_condition)
        : u_ave(0.0) {}

    Vecd operator()(Vecd &position, Vecd &velocity, Real current_time)
    {
        Vecd target_velocity = Vecd::Zero();

        u_ave = (Inlet_pressure - Outlet_pressure) * (position[1] + 0.5 * DH) * (DH - position[1] - 0.5 * DH) / (2.0 * mu_f * DL) +
                (4.0 * (Inlet_pressure - Outlet_pressure) * DH * DH) /
                    (mu_f * DL * Pi * Pi * Pi) * sin(Pi * (position[1] + 0.5 * DH) / DH) * exp(-(Pi * Pi * mu_f * current_time) / (DH * DH));

        target_velocity[0] = u_ave;
        target_velocity[1] = 0.0;

        return target_velocity;
    }
};

//----------------------------------------------------------------------
//	Fluid body definition.
//----------------------------------------------------------------------
class WaterBlock : public MultiPolygonShape
{
  public:
    explicit WaterBlock(const std::string &shape_name) : MultiPolygonShape(shape_name)
    {
        std::vector<Vecd> water_block_shape;
        water_block_shape.push_back(Vecd(0.0, 0.0));
        water_block_shape.push_back(Vecd(0.0, DH));
        water_block_shape.push_back(Vecd(DL, DH));
        water_block_shape.push_back(Vecd(DL, 0.0));
        water_block_shape.push_back(Vecd(0.0, 0.0));
        multi_polygon_.addAPolygon(water_block_shape, ShapeBooleanOps::add);
    }
};

//----------------------------------------------------------------------
//	Wall boundary body definition.
//----------------------------------------------------------------------
class WallBoundary : public MultiPolygonShape
{
  public:
    explicit WallBoundary(const std::string &shape_name) : MultiPolygonShape(shape_name)
    {
        std::vector<Vecd> outer_wall_shape;
        outer_wall_shape.push_back(Vecd(0.0, -BW));
        outer_wall_shape.push_back(Vecd(0.0, DH + BW));
        outer_wall_shape.push_back(Vecd(DL, DH + BW));
        outer_wall_shape.push_back(Vecd(DL, -BW));
        outer_wall_shape.push_back(Vecd(0.0, -BW));
        std::vector<Vecd> inner_wall_shape;
        inner_wall_shape.push_back(Vecd(-BW, 0.0));
        inner_wall_shape.push_back(Vecd(-BW, DH));
        inner_wall_shape.push_back(Vecd(DL + BW, DH));
        inner_wall_shape.push_back(Vecd(DL + BW, 0.0));
        inner_wall_shape.push_back(Vecd(-BW, 0.0));

        multi_polygon_.addAPolygon(outer_wall_shape, ShapeBooleanOps::add);
        multi_polygon_.addAPolygon(inner_wall_shape, ShapeBooleanOps::sub);
    }
};

//----------------------------------------------------------------------
//	Main program starts here.
//----------------------------------------------------------------------
int main(int ac, char *av[])
{
    //----------------------------------------------------------------------
    //	Build up an SPHSystem and IO environment.
    //----------------------------------------------------------------------
    SPHSystem sph_system(system_domain_bounds, resolution_ref);
    sph_system.handleCommandlineOptions(ac, av)->setIOEnvironment();
    //----------------------------------------------------------------------
    //	Creating bodies with corresponding materials and particles.
    //----------------------------------------------------------------------
    FluidBody water_block(sph_system, makeShared<WaterBlock>("WaterBody"));
    water_block.defineMaterial<WeaklyCompressibleFluid>(rho0_f, c_f, mu_f);
    ParticleBuffer<ReserveSizeFactor> in_outlet_particle_buffer(0.5);
    water_block.generateParticlesWithReserve<BaseParticles, Lattice>(in_outlet_particle_buffer);

    SolidBody wall_boundary(sph_system, makeShared<WallBoundary>("WallBoundary"));
    wall_boundary.defineMaterial<Solid>();
    wall_boundary.generateParticles<BaseParticles, Lattice>();

    ObserverBody velocity_observer(sph_system, "VelocityObserver");
    velocity_observer.generateParticles<ObserverParticles>(observer_location);
    //----------------------------------------------------------------------
    //	Define body relation map.
    //	The contact map gives the topological connections between the bodies.
    //	Basically the the range of bodies to build neighbor particle lists.
    //  Generally, we first define all the inner relations, then the contact relations.
    //----------------------------------------------------------------------
    InnerRelation water_block_inner(water_block);
    ContactRelation water_block_contact(water_block, {&wall_boundary});
    ContactRelation velocity_observer_contact(velocity_observer, {&water_block});
    //----------------------------------------------------------------------
    // Combined relations built from basic relations
    // which is only used for update configuration.
    //----------------------------------------------------------------------
    ComplexRelation water_block_complex(water_block_inner, water_block_contact);
    //----------------------------------------------------------------------
    // Define the numerical methods used in the simulation.
    // Note that there may be data dependence on the sequence of constructions.
    // Generally, the geometric models or simple objects without data dependencies,
    // such as gravity, should be initiated first.
    // Then the major physical particle dynamics model should be introduced.
    // Finally, the auxillary models such as time step estimator, initial condition,
    // boundary condition and other constraints should be defined.
    //----------------------------------------------------------------------
    SimpleDynamics<NormalDirectionFromBodyShape> wall_boundary_normal_direction(wall_boundary);
    InteractionDynamics<NablaWVComplex> kernel_summation(water_block_inner, water_block_contact);
    InteractionWithUpdate<SpatialTemporalFreeSurfaceIndicationComplex> boundary_indicator(water_block_inner, water_block_contact);
    
    Dynamics1Level<fluid_dynamics::Integration1stHalfWithWallRiemann> pressure_relaxation(water_block_inner, water_block_contact);
    Dynamics1Level<fluid_dynamics::Integration2ndHalfWithWallRiemann> density_relaxation(water_block_inner, water_block_contact);
    InteractionWithUpdate<fluid_dynamics::ViscousForceWithWall> viscous_acceleration(water_block_inner, water_block_contact);
    InteractionWithUpdate<fluid_dynamics::TransportVelocityCorrectionComplex<BulkParticles>> transport_velocity_correction(water_block_inner, water_block_contact);

    ReduceDynamics<fluid_dynamics::AdvectionViscousTimeStep> get_fluid_advection_time_step_size(water_block, U_f);
    ReduceDynamics<fluid_dynamics::AcousticTimeStep> get_fluid_time_step_size(water_block);

    BodyAlignedBoxByCell left_emitter(water_block, makeShared<AlignedBoxShape>(xAxis, Transform(Vec2d(left_bidirectional_translation)), bidirectional_buffer_halfsize));
    fluid_dynamics::BidirectionalBuffer<LeftInflowPressure> left_bidirection_buffer(left_emitter, in_outlet_particle_buffer);
    BodyAlignedBoxByCell right_emitter(water_block, makeShared<AlignedBoxShape>(xAxis, Transform(Rotation2d(Pi), Vec2d(right_bidirectional_translation)), bidirectional_buffer_halfsize));
    fluid_dynamics::BidirectionalBuffer<RightInflowPressure> right_bidirection_buffer(right_emitter, in_outlet_particle_buffer);

    InteractionWithUpdate<fluid_dynamics::DensitySummationPressureComplex> update_fluid_density(water_block_inner, water_block_contact);

    SimpleDynamics<fluid_dynamics::PressureCondition<LeftInflowPressure>> left_inflow_pressure_condition(left_emitter);
    SimpleDynamics<fluid_dynamics::PressureCondition<RightInflowPressure>> right_inflow_pressure_condition(right_emitter);
<<<<<<< HEAD
    
    SimpleDynamics<fluid_dynamics::InflowVelocityCondition<InflowVelocity>> inflow_velocity_condition(left_disposer);
=======
    SimpleDynamics<fluid_dynamics::InflowVelocityCondition<InflowVelocity>> inflow_velocity_condition(left_emitter);
    //----------------------------------------------------------------------
    //	Define the configuration related particles dynamics.
    //----------------------------------------------------------------------
    ParticleSorting particle_sorting(water_block);
>>>>>>> 00815cb5
    //----------------------------------------------------------------------
    //	Define the methods for I/O operations, observations
    //	and regression tests of the simulation.
    //----------------------------------------------------------------------
    BodyStatesRecordingToVtp body_states_recording(sph_system);
    body_states_recording.addToWrite<Real>(water_block, "Pressure");
    body_states_recording.addToWrite<int>(water_block, "Indicator");
    body_states_recording.addToWrite<Real>(water_block, "Density");
    body_states_recording.addToWrite<int>(water_block, "BufferParticleIndicator");
    RegressionTestDynamicTimeWarping<ObservedQuantityRecording<Vecd>> write_centerline_velocity("Velocity", velocity_observer_contact);
    //----------------------------------------------------------------------
    //	Prepare the simulation with cell linked list, configuration
    //	and case specified initial condition if necessary.
    //----------------------------------------------------------------------
    sph_system.initializeSystemCellLinkedLists();
    sph_system.initializeSystemConfigurations();
    boundary_indicator.exec();
    left_bidirection_buffer.tag_buffer_particles.exec();
    right_bidirection_buffer.tag_buffer_particles.exec();
    wall_boundary_normal_direction.exec();
    //----------------------------------------------------------------------
    //	Setup for time-stepping control
    //----------------------------------------------------------------------
    Real &physical_time = *sph_system.getSystemVariableDataByName<Real>("PhysicalTime");
    size_t number_of_iterations = 0;
    int screen_output_interval = 100;
    int observation_sample_interval = screen_output_interval * 2;
    Real end_time = 10.0;   /**< End time. */
    Real Output_Time = 0.1; /**< Time stamps for output of body states. */
    Real dt = 0.0;          /**< Default acoustic time step sizes. */
    //----------------------------------------------------------------------
    //	Statistics for CPU time
    //----------------------------------------------------------------------
    TickCount t1 = TickCount::now();
    TimeInterval interval;
    TimeInterval interval_computing_time_step;
    TimeInterval interval_computing_pressure_relaxation;
    TimeInterval interval_updating_configuration;
    TickCount time_instance;
    //----------------------------------------------------------------------
    //	First output before the main loop.
    //----------------------------------------------------------------------
    body_states_recording.writeToFile();
    write_centerline_velocity.writeToFile(number_of_iterations);
    //----------------------------------------------------------------------
    //	Main loop starts here.
    //----------------------------------------------------------------------
    while (physical_time < end_time)
    {
        Real integration_time = 0.0;
        /** Integrate time (loop) until the next output time. */
        while (integration_time < Output_Time)
        {
            time_instance = TickCount::now();
            Real Dt = get_fluid_advection_time_step_size.exec();
            update_fluid_density.exec();
            
            viscous_acceleration.exec();
            transport_velocity_correction.exec();
            interval_computing_time_step += TickCount::now() - time_instance;

            time_instance = TickCount::now();
            Real relaxation_time = 0.0;
            while (relaxation_time < Dt)
            {
                dt = SMIN(get_fluid_time_step_size.exec(), Dt);
                pressure_relaxation.exec(dt);
                kernel_summation.exec();
                left_inflow_pressure_condition.exec(dt);
                right_inflow_pressure_condition.exec(dt);
                inflow_velocity_condition.exec();
                density_relaxation.exec(dt);
                relaxation_time += dt;
                integration_time += dt;
                physical_time += dt;
            }
            interval_computing_pressure_relaxation += TickCount::now() - time_instance;
            if (number_of_iterations % screen_output_interval == 0)
            {
                std::cout << std::fixed << std::setprecision(9) << "N=" << number_of_iterations << "	Time = "
                          << physical_time
                          << "	Dt = " << Dt << "	dt = " << dt << "\n";

                if (number_of_iterations % observation_sample_interval == 0 && number_of_iterations != sph_system.RestartStep())
                {
                    write_centerline_velocity.writeToFile(number_of_iterations);
                }
            }
            number_of_iterations++;

            time_instance = TickCount::now();

            // first do injection for all buffers
            left_bidirection_buffer.injection.exec();
            right_bidirection_buffer.injection.exec();
            // then do deletion for all buffers
            left_bidirection_buffer.deletion.exec();
            right_bidirection_buffer.deletion.exec();

            if (number_of_iterations % 100 == 0 && number_of_iterations != 1)
            {
                particle_sorting.exec();
            }
            water_block.updateCellLinkedList();
            water_block_complex.updateConfiguration();
            interval_updating_configuration += TickCount::now() - time_instance;
            boundary_indicator.exec();
            left_bidirection_buffer.tag_buffer_particles.exec();
            right_bidirection_buffer.tag_buffer_particles.exec();
        }
        TickCount t2 = TickCount::now();
        body_states_recording.writeToFile();
        velocity_observer_contact.updateConfiguration();
        TickCount t3 = TickCount::now();
        interval += t3 - t2;
    }
    TickCount t4 = TickCount::now();

    TimeInterval tt;
    tt = t4 - t1 - interval;
    std::cout << "Total wall time for computation: " << tt.seconds()
              << " seconds." << std::endl;
    std::cout << std::fixed << std::setprecision(9) << "interval_computing_time_step ="
              << interval_computing_time_step.seconds() << "\n";
    std::cout << std::fixed << std::setprecision(9) << "interval_computing_pressure_relaxation = "
              << interval_computing_pressure_relaxation.seconds() << "\n";
    std::cout << std::fixed << std::setprecision(9) << "interval_updating_configuration = "
              << interval_updating_configuration.seconds() << "\n";

    if (sph_system.GenerateRegressionData())
    {
        write_centerline_velocity.generateDataBase(1.0e-3);
    }
    else
    {
        write_centerline_velocity.testResult();
    }

    return 0;
}<|MERGE_RESOLUTION|>--- conflicted
+++ resolved
@@ -186,7 +186,7 @@
     SimpleDynamics<NormalDirectionFromBodyShape> wall_boundary_normal_direction(wall_boundary);
     InteractionDynamics<NablaWVComplex> kernel_summation(water_block_inner, water_block_contact);
     InteractionWithUpdate<SpatialTemporalFreeSurfaceIndicationComplex> boundary_indicator(water_block_inner, water_block_contact);
-    
+
     Dynamics1Level<fluid_dynamics::Integration1stHalfWithWallRiemann> pressure_relaxation(water_block_inner, water_block_contact);
     Dynamics1Level<fluid_dynamics::Integration2ndHalfWithWallRiemann> density_relaxation(water_block_inner, water_block_contact);
     InteractionWithUpdate<fluid_dynamics::ViscousForceWithWall> viscous_acceleration(water_block_inner, water_block_contact);
@@ -204,16 +204,11 @@
 
     SimpleDynamics<fluid_dynamics::PressureCondition<LeftInflowPressure>> left_inflow_pressure_condition(left_emitter);
     SimpleDynamics<fluid_dynamics::PressureCondition<RightInflowPressure>> right_inflow_pressure_condition(right_emitter);
-<<<<<<< HEAD
-    
-    SimpleDynamics<fluid_dynamics::InflowVelocityCondition<InflowVelocity>> inflow_velocity_condition(left_disposer);
-=======
     SimpleDynamics<fluid_dynamics::InflowVelocityCondition<InflowVelocity>> inflow_velocity_condition(left_emitter);
     //----------------------------------------------------------------------
     //	Define the configuration related particles dynamics.
     //----------------------------------------------------------------------
     ParticleSorting particle_sorting(water_block);
->>>>>>> 00815cb5
     //----------------------------------------------------------------------
     //	Define the methods for I/O operations, observations
     //	and regression tests of the simulation.
@@ -270,7 +265,7 @@
             time_instance = TickCount::now();
             Real Dt = get_fluid_advection_time_step_size.exec();
             update_fluid_density.exec();
-            
+
             viscous_acceleration.exec();
             transport_velocity_correction.exec();
             interval_computing_time_step += TickCount::now() - time_instance;
