/* ------------------------------------------------------------------------- *
 *                                SPHinXsys                                  *
 * ------------------------------------------------------------------------- *
 * SPHinXsys (pronunciation: s'finksis) is an acronym from Smoothed Particle *
 * Hydrodynamics for industrial compleX systems. It provides C++ APIs for    *
 * physical accurate simulation and aims to model coupled industrial dynamic *
 * systems including fluid, solid, multi-body dynamics and beyond with SPH   *
 * (smoothed particle hydrodynamics), a meshless computational method using  *
 * particle discretization.                                                  *
 *                                                                           *
 * SPHinXsys is partially funded by German Research Foundation               *
 * (Deutsche Forschungsgemeinschaft) DFG HU1527/6-1, HU1527/10-1,            *
 *  HU1527/12-1 and HU1527/12-4.                                             *
 *                                                                           *
 * Portions copyright (c) 2017-2025 Technical University of Munich and       *
 * the authors' affiliations.                                                *
 *                                                                           *
 * Licensed under the Apache License, Version 2.0 (the "License"); you may   *
 * not use this file except in compliance with the License. You may obtain a *
 * copy of the License at http://www.apache.org/licenses/LICENSE-2.0.        *
 *                                                                           *
 * ------------------------------------------------------------------------- */
/**
 * @file 	pressure_boundary.h
 * @brief 	Here, we define the pressure boundary condition class for fluid dynamics.
 * @details The boundary conditions very often based on different types of buffers.
 * @author  Shuoguo Zhang and Xiangyu Hu
 */

#ifndef PRESSURE_BOUNDARY_H
#define PRESSURE_BOUNDARY_H

#include "fluid_boundary.h"

namespace SPH
{
namespace fluid_dynamics
{
template <typename TargetPressure, class KernelCorrectionType>
class PressureBoundaryCondition : public BaseFlowBoundaryCondition
{
  public:
    /** default parameter indicates prescribe pressure */
    template <typename... Args>
    explicit PressureBoundaryCondition(AlignedBoxByCell &aligned_box_part, Args &&...args)
        : BaseFlowBoundaryCondition(aligned_box_part),
          aligned_box_(aligned_box_part.getAlignedBox()),
          alignment_axis_(aligned_box_.AlignmentAxis()),
          transform_(aligned_box_.getTransform()),
          target_pressure_(*this, std::forward<Args>(args)...),
          kernel_sum_(particles_->getVariableDataByName<Vecd>("KernelSummation")),
          kernel_correction_(this->particles_),
<<<<<<< HEAD
          physical_time_(sph_system_.getSystemVariableDataByName<Real>("PhysicalTime")){};
=======
          physical_time_(sph_system_->getSystemVariableDataByName<Real>("PhysicalTime")) {};
>>>>>>> d8ab6fe5
    virtual ~PressureBoundaryCondition() {};
    AlignedBox &getAlignedBox() { return aligned_box_; };

    void update(size_t index_i, Real dt = 0.0)
    {
        if (aligned_box_.checkContain(pos_[index_i]))
        {
            // vel_[index_i] += 2.0 * kernel_sum_[index_i] * target_pressure_(p_[index_i], *physical_time_) / rho_[index_i] * dt;
            vel_[index_i] += 2.0 * kernel_correction_(index_i) * kernel_sum_[index_i] * target_pressure_(p_[index_i], *physical_time_) / rho_[index_i] * dt;

            Vecd frame_velocity = Vecd::Zero();
            frame_velocity[alignment_axis_] = transform_.xformBaseVecToFrame(vel_[index_i])[alignment_axis_];
            vel_[index_i] = transform_.xformFrameVecToBase(frame_velocity);
        }
    };

  protected:
    AlignedBox &aligned_box_;
    const int alignment_axis_;
    Transform &transform_;
    TargetPressure target_pressure_;
    Vecd *kernel_sum_;
    KernelCorrectionType kernel_correction_;
    Real *physical_time_;
};

template <typename TargetPressure>
using PressureCondition = PressureBoundaryCondition<TargetPressure, NoKernelCorrection>;

template <typename TargetPressure>
using PressureConditionCorrection = PressureBoundaryCondition<TargetPressure, LinearGradientCorrection>;

} // namespace fluid_dynamics
} // namespace SPH
#endif // PRESSURE_BOUNDARY_H<|MERGE_RESOLUTION|>--- conflicted
+++ resolved
@@ -50,11 +50,7 @@
           target_pressure_(*this, std::forward<Args>(args)...),
           kernel_sum_(particles_->getVariableDataByName<Vecd>("KernelSummation")),
           kernel_correction_(this->particles_),
-<<<<<<< HEAD
-          physical_time_(sph_system_.getSystemVariableDataByName<Real>("PhysicalTime")){};
-=======
-          physical_time_(sph_system_->getSystemVariableDataByName<Real>("PhysicalTime")) {};
->>>>>>> d8ab6fe5
+          physical_time_(sph_system_->getSystemVariableDataByName<Real>("PhysicalTime")){};
     virtual ~PressureBoundaryCondition() {};
     AlignedBox &getAlignedBox() { return aligned_box_; };
 
