//#pragma once
#include "k-epsilon_turbulent_model.hpp"
namespace SPH
{
//=================================================================================================//
namespace fluid_dynamics
{
using TurbuIntegration2ndHalfWithWallDissipativeRieman = ComplexInteraction<Integration2ndHalf<Inner<>, Contact<Wall>>, DissipativeRiemannSolver>;
//=================================================================================================//
BaseTurbuClosureCoeff::BaseTurbuClosureCoeff()
    : Karman_(0.41), turbu_const_E_(9.8), C_mu_(0.09), turbulent_intensity_(5.0e-2),
      sigma_k_(1.0), C_l_(1.44), C_2_(1.92), sigma_E_(1.3), turbulent_length_ratio_for_epsilon_inlet_(0.07),
      start_time_laminar_(0.0), y_star_threshold_laminar_(11.225)
{
    C_mu_25_ = pow(C_mu_, 0.25);
    C_mu_75_ = pow(C_mu_, 0.75);
}
//=================================================================================================//
Real WallFunction::get_distance_from_P_to_wall(Real y_p_constant)
{
    //** Check the distance. *
    //if (y_p_constant < 0.05 * dp_wall)
    //{
    //	std::cout << "y_p_j < 0.05 * wall_particle_spacing_" << std::endl;
    //	std::cin.get();
    //}
    //y_p_j = abs(e_j_n.dot(r_ij * e_ij)) - 0.5 * wall_particle_spacing_;

    //** Use the constant y_p strategy. *
    return y_p_constant;
}
//=================================================================================================//
Real WallFunction::get_dimensionless_velocity(Real y_star)
{
    Real dimensionless_velocity = 0.0;
    if (y_star < y_star_threshold_laminar_ && GlobalStaticVariables::physical_time_ > start_time_laminar_)
    {
        dimensionless_velocity = laminar_law_wall_functon(y_star);
    }
    else
    {
        dimensionless_velocity = log_law_wall_functon(y_star);
    }
    if (std::isnan(dimensionless_velocity) || std::isinf(dimensionless_velocity))
    {
        std::cout << "u_star=" << dimensionless_velocity << std::endl;
        std::cout << "y_star=" << y_star << std::endl;
        std::cin.get();
    }
    //if (dimensionless_velocity<0.0)
    //{
    //	std::cout << "dimensionless_velocity<0.0" << dimensionless_velocity << std::endl;
    //	std::cin.get();
    //}

    return dimensionless_velocity;
}
//=================================================================================================//
Real WallFunction::get_near_wall_velocity_gradient_magnitude(Real y_star, Real vel_fric_mag, Real denominator_log_law, Real dynamic_viscosity)
{
    Real vel_grad_mag = log_law_velocity_gradient(vel_fric_mag, denominator_log_law);
    return vel_grad_mag;
}
//=================================================================================================//
Real WallFunction::log_law_wall_functon(Real y_star)
{
    //** u_star should larger than 0 *
    Real u_star = abs(log(turbu_const_E_ * y_star) / Karman_);
    return u_star;
}
//=================================================================================================//
Real WallFunction::laminar_law_wall_functon(Real y_star)
{
    Real u_star = y_star;
    return u_star;
}
//=================================================================================================//
Real WallFunction::log_law_velocity_gradient(Real vel_fric_mag, Real denominator_log_law)
{
    return vel_fric_mag * vel_fric_mag / denominator_log_law;
}
//=================================================================================================//
Real WallFunction::laminar_law_velocity_gradient(Real vel_fric_mag, Real dynamic_viscosity)
{
    return vel_fric_mag * vel_fric_mag / dynamic_viscosity;
}
//=================================================================================================//
<<<<<<< HEAD
GetVelocityGradient<Inner<>>::GetVelocityGradient(BaseInnerRelation &inner_relation)
    : GetVelocityGradient<DataDelegateInner>(inner_relation),
      velocity_gradient_(*particles_->getVariableDataByName<Matd>("TurbulentVelocityGradient")),
      B_(*particles_->getVariableDataByName<Matd>("LinearGradientCorrectionMatrix")),
      turbu_B_(*particles_->getVariableDataByName<Matd>("TurbulentLinearGradientCorrectionMatrix"))
=======
GetVelocityGradient<Inner<>>::GetVelocityGradient(BaseInnerRelation &inner_relation, Real weight_sub)
    : GetVelocityGradient<DataDelegateInner>(inner_relation),
      velocity_gradient_(*particles_->getVariableDataByName<Matd>("TurbulentVelocityGradient")),
      B_(*particles_->getVariableDataByName<Matd>("LinearGradientCorrectionMatrix")),
      turbu_B_(*particles_->getVariableDataByName<Matd>("TurbulentLinearGradientCorrectionMatrix")),
      weight_sub_nearwall_(weight_sub)
>>>>>>> 9249339e
{
    this->particles_->addVariableToSort<Matd>("TurbulentVelocityGradient");
    this->particles_->addVariableToWrite<Matd>("TurbulentVelocityGradient");
}
//=================================================================================================//
void GetVelocityGradient<Inner<>>::interaction(size_t index_i, Real dt)
{
    //** The near wall velo grad is updated in wall function part *
    if (is_near_wall_P1_[index_i] != 1)
    {
        velocity_gradient_[index_i] = Matd::Zero();
        Vecd vel_i = vel_[index_i];
        const Neighborhood &inner_neighborhood = inner_configuration_[index_i];
        for (size_t n = 0; n != inner_neighborhood.current_size_; ++n)
        {
            size_t index_j = inner_neighborhood.j_[n];
            Vecd nablaW_ijV_j = inner_neighborhood.dW_ij_[n] * this->Vol_[index_j] * inner_neighborhood.e_ij_[n];

            Real r_ij = inner_neighborhood.r_ij_[n];
            const Vecd &e_ij = inner_neighborhood.e_ij_[n];
<<<<<<< HEAD
            Real weight = 0.1;
=======
>>>>>>> 9249339e
            if (is_near_wall_P2_[index_i] == 10 && is_near_wall_P1_[index_j] == 1)
            {
                //Vecd vel_ps = vel_[index_j] + 0.5 * r_ij * velocity_gradient_[index_j] * e_ij ;
                //Vecd vel_ps =  0.5 * vel_[index_j] + 0.5 * vel_[index_i] ;
                //velocity_gradient_[index_i] += -2.0 * (vel_i - vel_ps) * nablaW_ijV_j.transpose();
                //std::cout<<"Calculate velocity gradient according to interpolation!"<<std::endl;
                //std::cin.get();
                //Vecd vel_diff = velocity_gradient_[index_j] * r_ij * e_ij;
                //Vecd vel_diff = velocity_gradient_[index_j] * e_ij;

                //Real factor_B = B_[index_i].norm() / turbu_B_[index_i].norm();
                Matd P1 = -(vel_i - vel_[index_j]) * nablaW_ijV_j.transpose();
                Vecd vel_diff = velocity_gradient_[index_j] * r_ij * e_ij;
                Matd P2 = -vel_diff * nablaW_ijV_j.transpose();

<<<<<<< HEAD
                //velocity_gradient_[index_i] += - weight * vel_diff * nablaW_ijV_j.transpose();
                velocity_gradient_[index_i] += (1 - weight) * P1 + weight * P2;
=======
                //velocity_gradient_[index_i] += - weight_sub_nearwall_ * vel_diff * nablaW_ijV_j.transpose();
                velocity_gradient_[index_i] += (1 - weight_sub_nearwall_) * P1 + weight_sub_nearwall_ * P2;
>>>>>>> 9249339e
            }
            else
            {
                velocity_gradient_[index_i] += -(vel_i - vel_[index_j]) * nablaW_ijV_j.transpose();
            }
        }
    }
}
//=================================================================================================//
void GetVelocityGradient<Inner<>>::update(size_t index_i, Real dt)
{
    if (is_near_wall_P1_[index_i] != 1)
    {
        //velocity_gradient_[index_i] *= B_[index_i];
        velocity_gradient_[index_i] *= turbu_B_[index_i];
    }
}
//=================================================================================================//
GetVelocityGradient<Contact<Wall>>::GetVelocityGradient(BaseContactRelation &contact_relation)
    : InteractionWithWall<GetVelocityGradient>(contact_relation),
      velocity_gradient_(*particles_->getVariableDataByName<Matd>("TurbulentVelocityGradient"))
{
    this->particles_->addVariableToSort<Matd>("Velocity_Gradient_Wall");
    this->particles_->addVariableToWrite<Matd>("Velocity_Gradient_Wall");
}
//=================================================================================================//
void GetVelocityGradient<Contact<Wall>>::interaction(size_t index_i, Real dt)
{
    //** The near wall velo grad is updated in wall function part *
    if (is_near_wall_P1_[index_i] != 1)
    {
        Vecd vel_i = vel_[index_i];
        for (size_t k = 0; k < DataDelegateContact::contact_configuration_.size(); ++k)
        {
            //StdLargeVec<Vecd>& vel_ave_k = *(wall_vel_ave_[k]);
            Neighborhood &contact_neighborhood = (*DataDelegateContact::contact_configuration_[k])[index_i];
            for (size_t n = 0; n != contact_neighborhood.current_size_; ++n)
            {
                size_t index_j = contact_neighborhood.j_[n];
                Vecd nablaW_ijV_j = contact_neighborhood.dW_ij_[n] * this->Vol_[index_j] * contact_neighborhood.e_ij_[n];

                //velocity_gradient_[index_i] += -2.0 * (vel_i - vel_ave_k[index_j]) * nablaW_ijV_j.transpose();
                velocity_gradient_[index_i] += -1.0 * (vel_i)*nablaW_ijV_j.transpose();
            }
        }
    }
}
//=================================================================================================//
TransferVelocityGradient::
    TransferVelocityGradient(SPHBody &sph_body)
    : LocalDynamics(sph_body), DataDelegateSimple(sph_body),
      is_near_wall_P1_(*particles_->getVariableDataByName<int>("IsNearWallP1")),
      velocity_gradient_(*particles_->getVariableDataByName<Matd>("TurbulentVelocityGradient")),
      vel_grad_(*this->particles_->template registerSharedVariable<Matd>("VelocityGradient")) {}
//=================================================================================================//
void TransferVelocityGradient::update(size_t index_i, Real dt)
{
    velocity_gradient_[index_i] = Matd::Zero();
    if (is_near_wall_P1_[index_i] != 1)
    {
        velocity_gradient_[index_i] = vel_grad_[index_i]; //** Transfer value, but exclude P region */
    }
}
//=================================================================================================//
K_TurtbulentModelInner::K_TurtbulentModelInner(BaseInnerRelation &inner_relation, const StdVec<Real> &initial_values, int is_extr_visc_dissipa)
    : BaseTurtbulentModel<Base, DataDelegateInner>(inner_relation),
      dk_dt_(*particles_->registerSharedVariable<Real>("ChangeRateOfTKE")),
      dk_dt_without_dissipation_(*particles_->registerSharedVariable<Real>("ChangeRateOfTKEWithoutDissipation")),
      k_production_(*particles_->registerSharedVariable<Real>("K_Production")),
      is_near_wall_P1_(*particles_->getVariableDataByName<int>("IsNearWallP1")),
      velocity_gradient_(*particles_->getVariableDataByName<Matd>("TurbulentVelocityGradient")),
      turbu_k_(*particles_->getVariableDataByName<Real>("TurbulenceKineticEnergy")),
      turbu_epsilon_(*particles_->getVariableDataByName<Real>("TurbulentDissipation")),
      turbu_mu_(*particles_->getVariableDataByName<Real>("TurbulentViscosity")),
      turbu_strain_rate_(*particles_->getVariableDataByName<Matd>("TurbulentStrainRate")),
      is_extra_viscous_dissipation_(*particles_->registerSharedVariable<int>("TurbulentExtraViscousDissipation")),
      turbu_indicator_(*particles_->registerSharedVariable<int>("TurbulentIndicator")),
      k_diffusion_(*particles_->registerSharedVariable<Real>("K_Diffusion")),
      vel_x_(*particles_->registerSharedVariable<Real>("Velocity_X"))
{
    //particles_->registerSharedVariable(dk_dt_, "ChangeRateOfTKE");
    particles_->addVariableToSort<Real>("ChangeRateOfTKE");
    particles_->addVariableToSort<Real>("ChangeRateOfTKEWithoutDissipation");

    //particles_->registerSharedVariable(k_production_, "K_Production");
    particles_->addVariableToSort<Real>("K_Production");
    particles_->addVariableToWrite<Real>("K_Production");

    particles_->addVariableToSort<Real>("TurbulenceKineticEnergy");
    particles_->addVariableToWrite<Real>("TurbulenceKineticEnergy");

    particles_->addVariableToSort<Real>("TurbulentViscosity");
    particles_->addVariableToWrite<Real>("TurbulentViscosity");

    particles_->addVariableToSort<Real>("TurbulentDissipation");
    particles_->addVariableToWrite<Real>("TurbulentDissipation");

    particles_->addVariableToSort<Matd>("TurbulentStrainRate");
    particles_->addVariableToWrite<Matd>("TurbulentStrainRate");

    //** Obtain Initial values for transport equations *
    std::fill(turbu_k_.begin(), turbu_k_.end(), initial_values[0]);
    std::fill(turbu_epsilon_.begin(), turbu_epsilon_.end(), initial_values[1]);
    std::fill(turbu_mu_.begin(), turbu_mu_.end(), initial_values[2]);

    //** for test */
    //particles_->registerSharedVariable(k_diffusion_, "K_Diffusion");
    particles_->addVariableToSort<Real>("K_Diffusion");
    particles_->addVariableToWrite<Real>("K_Diffusion");

    particles_->addVariableToWrite<Real>("ChangeRateOfTKE");

    //particles_->registerSharedVariable(vel_x_, "Velocity_X");
    particles_->addVariableToSort<Real>("Velocity_X");

    //particles_->registerSharedVariable(turbu_indicator_, "TurbulentIndicator");
    particles_->addVariableToSort<int>("TurbulentIndicator");
    particles_->addVariableToWrite<int>("TurbulentIndicator");

    //particles_->registerSharedVariable(is_extra_viscous_dissipation_, "TurbulentExtraViscousDissipation");
    std::fill(is_extra_viscous_dissipation_.begin(), is_extra_viscous_dissipation_.end(), is_extr_visc_dissipa);
}
//=================================================================================================//
void K_TurtbulentModelInner::interaction(size_t index_i, Real dt)
{
    //Vecd vel_i = vel_[index_i];
    Real rho_i = rho_[index_i];
    Real turbu_mu_i = turbu_mu_[index_i];
    Real turbu_k_i = turbu_k_[index_i];

    Real mu_eff_i = turbu_mu_[index_i] / sigma_k_ + mu_;

    dk_dt_[index_i] = 0.0;
    dk_dt_without_dissipation_[index_i] = 0.0;
    Real k_derivative(0.0);
    Real k_lap(0.0);
    Matd strain_rate = Matd::Zero();
    Matd Re_stress = Matd::Zero();

    Real k_production(0.0);
    Real k_dissipation(0.0);
    const Neighborhood &inner_neighborhood = inner_configuration_[index_i];
    for (size_t n = 0; n != inner_neighborhood.current_size_; ++n)
    {
        size_t index_j = inner_neighborhood.j_[n];
        Real mu_eff_j = turbu_mu_[index_j] / sigma_k_ + mu_;
        Real mu_harmo = 2 * mu_eff_i * mu_eff_j / (mu_eff_i + mu_eff_j);
        k_derivative = (turbu_k_i - turbu_k_[index_j]) / (inner_neighborhood.r_ij_[n] + 0.01 * smoothing_length_);
        k_lap += 2.0 * mu_harmo * k_derivative * inner_neighborhood.dW_ij_[n] * this->Vol_[index_j] / rho_i;
    }
    strain_rate = 0.5 * (velocity_gradient_[index_i].transpose() + velocity_gradient_[index_i]);

    Re_stress = 2.0 * strain_rate * turbu_mu_i / rho_i - (2.0 / 3.0) * turbu_k_i * Matd::Identity();
    //Re_stress = 2.0 * strain_rate * turbu_mu_i / rho_i;

    Matd k_production_matrix = Re_stress.array() * velocity_gradient_[index_i].array();
    //** The near wall k production is updated in wall function part *
    if (is_near_wall_P1_[index_i] != 1)
        k_production_[index_i] = k_production_matrix.sum();

    k_production = k_production_[index_i];
    k_dissipation = turbu_epsilon_[index_i];

    //** Linearize the source term *
    //k_production = k_production_prior_[index_i];
    //k_dissipation = ( turbu_epsilon_prior_[index_i] / turbu_k_prior_[index_i] ) * turbu_k_[index_i];

    dk_dt_[index_i] = k_production - k_dissipation + k_lap;
    dk_dt_without_dissipation_[index_i] = k_production + k_lap;

    //** for test */
    k_diffusion_[index_i] = k_lap;
    vel_x_[index_i] = vel_[index_i][0];
    turbu_strain_rate_[index_i] = strain_rate;
}
//=================================================================================================//
void K_TurtbulentModelInner::update(size_t index_i, Real dt)
{
    turbu_k_[index_i] += dk_dt_[index_i] * dt;
    //** If use source term linearisation *
    //Real denominator = 1.0 + turbu_epsilon_[index_i] * dt / turbu_k_[index_i];
    //turbu_k_[index_i] +=  dk_dt_without_dissipation_[index_i] * dt;
    //turbu_k_[index_i] /=  denominator ;
}
//=================================================================================================//
// void K_TurtbulentModelInner::update_prior_turbulent_value()
// {
// 	k_production_prior_ = k_production_;
// 	turbu_k_prior_ = turbu_k_;
// 	turbu_epsilon_prior_ = turbu_epsilon_;
// }
//=================================================================================================//
E_TurtbulentModelInner::E_TurtbulentModelInner(BaseInnerRelation &inner_relation)
    : BaseTurtbulentModel<Base, DataDelegateInner>(inner_relation),
      depsilon_dt_(*particles_->registerSharedVariable<Real>("ChangeRateOfTDR")),
      depsilon_dt_without_disspation_(*particles_->registerSharedVariable<Real>("ChangeRateOfTDRWithoutDissp")),
      ep_production(*particles_->registerSharedVariable<Real>("Ep_Production")),
      ep_dissipation_(*particles_->registerSharedVariable<Real>("Ep_Dissipation_")),
      ep_diffusion_(*particles_->registerSharedVariable<Real>("Ep_Diffusion_")),
      turbu_mu_(*particles_->getVariableDataByName<Real>("TurbulentViscosity")),
      turbu_k_(*particles_->getVariableDataByName<Real>("TurbulenceKineticEnergy")),
      turbu_epsilon_(*particles_->getVariableDataByName<Real>("TurbulentDissipation")),
      k_production_(*particles_->getVariableDataByName<Real>("K_Production")),
      is_near_wall_P1_(*particles_->getVariableDataByName<int>("IsNearWallP1"))
{
    //particles_->registerSharedVariable(depsilon_dt_, "ChangeRateOfTDR");
    particles_->addVariableToSort<Real>("ChangeRateOfTDR");
    particles_->addVariableToWrite<Real>("ChangeRateOfTDR");

    //particles_->registerSharedVariable(ep_production, "Ep_Production");
    particles_->addVariableToSort<Real>("Ep_Production");
    particles_->addVariableToWrite<Real>("Ep_Production");

    //particles_->registerSharedVariable(ep_dissipation_, "Ep_Dissipation_");
    particles_->addVariableToSort<Real>("Ep_Dissipation_");
    particles_->addVariableToWrite<Real>("Ep_Dissipation_");

    //particles_->registerSharedVariable(ep_diffusion_, "Ep_Diffusion_");
    particles_->addVariableToSort<Real>("Ep_Diffusion_");
    particles_->addVariableToWrite<Real>("Ep_Diffusion_");
}
//=================================================================================================//
void E_TurtbulentModelInner::
    interaction(size_t index_i, Real dt)
{
    Real rho_i = rho_[index_i];
    //Real turbu_mu_i = turbu_mu_[index_i];
    Real turbu_k_i = turbu_k_[index_i];
    Real turbu_epsilon_i = turbu_epsilon_[index_i];

    Real mu_eff_i = turbu_mu_[index_i] / sigma_E_ + mu_;

    depsilon_dt_[index_i] = 0.0;
    depsilon_dt_without_disspation_[index_i] = 0.0;
    Real epsilon_production(0.0);
    Real epsilon_derivative(0.0);
    Real epsilon_lap(0.0);
    Real epsilon_dissipation(0.0);
    const Neighborhood &inner_neighborhood = inner_configuration_[index_i];
    for (size_t n = 0; n != inner_neighborhood.current_size_; ++n)
    {
        size_t index_j = inner_neighborhood.j_[n];
        Real mu_eff_j = turbu_mu_[index_j] / sigma_E_ + mu_;
        Real mu_harmo = 2 * mu_eff_i * mu_eff_j / (mu_eff_i + mu_eff_j);
        epsilon_derivative = (turbu_epsilon_i - turbu_epsilon_[index_j]) / (inner_neighborhood.r_ij_[n] + 0.01 * smoothing_length_);
        epsilon_lap += 2.0 * mu_harmo * epsilon_derivative * inner_neighborhood.dW_ij_[n] * this->Vol_[index_j] / rho_i;
    }

    epsilon_production = C_l_ * turbu_epsilon_i * k_production_[index_i] / turbu_k_i;
    epsilon_dissipation = C_2_ * turbu_epsilon_i * turbu_epsilon_i / turbu_k_i;

    //** Linearize the source term *
    //epsilon_production = C_l_ * turbu_epsilon_prior_[index_i] * k_production_prior_[index_i] / turbu_k_prior_[index_i];
    //epsilon_dissipation = (C_2_ * turbu_epsilon_prior_[index_i] / turbu_k_prior_[index_i]) * turbu_epsilon_i;

    depsilon_dt_[index_i] = epsilon_production - epsilon_dissipation + epsilon_lap;
    depsilon_dt_without_disspation_[index_i] = epsilon_production + epsilon_lap;

    //** for test */
    ep_production[index_i] = epsilon_production;
    ep_dissipation_[index_i] = epsilon_dissipation;
    ep_diffusion_[index_i] = epsilon_lap;
}
//=================================================================================================//
void E_TurtbulentModelInner::update(size_t index_i, Real dt)
{
    //** The near wall epsilon value is updated in wall function part *
    if (is_near_wall_P1_[index_i] != 1)
    {
        turbu_epsilon_[index_i] += depsilon_dt_[index_i] * dt;
        //** If use source term linearisation *
        //Real denominator = 1.0 + C_2_ * turbu_epsilon_[index_i] * dt / turbu_k_[index_i];
        //turbu_epsilon_[index_i] += depsilon_dt_without_disspation_[index_i] * dt;
        //turbu_epsilon_[index_i] /= denominator;
    }
}
//=================================================================================================//
TKEnergyForce<Inner<>>::TKEnergyForce(BaseInnerRelation &inner_relation)
    : TKEnergyForce<Base, DataDelegateInner>(inner_relation),
      test_k_grad_rslt_(*this->particles_->template getVariableDataByName<Vecd>("TkeGradResult")),
      B_(*particles_->getVariableDataByName<Matd>("LinearGradientCorrectionMatrix"))
//tke_acc_inner_(*particles_->registerSharedVariable<Vecd>("TkeAccInner"))
{
    //this->particles_->registerSharedVariable(tke_acc_inner_, "TkeAccInner");
    //this->particles_->addVariableToWrite<Vecd>("TkeAccInner");
}
//=================================================================================================//
void TKEnergyForce<Inner<>>::interaction(size_t index_i, Real dt)
{
    Real turbu_k_i = turbu_k_[index_i];
    Vecd force = Vecd::Zero();
    Vecd k_gradient = Vecd::Zero();
    const Neighborhood &inner_neighborhood = inner_configuration_[index_i];
    for (size_t n = 0; n != inner_neighborhood.current_size_; ++n)
    {
        size_t index_j = inner_neighborhood.j_[n];
        Vecd nablaW_ijV_j = inner_neighborhood.dW_ij_[n] * this->Vol_[index_j] * inner_neighborhood.e_ij_[n];
        //** strong form *
        //k_gradient += -1.0*(turbu_k_i - turbu_k_[index_j]) * nablaW_ijV_j;
        //** weak form *
        k_gradient += (turbu_k_i + turbu_k_[index_j]) * nablaW_ijV_j;
        //** If use RKGC *
        //k_gradient += (turbu_k_i * B_[index_j] + turbu_k_[index_j] * B_[index_i]) * nablaW_ijV_j;
    }
    force = -1.0 * (2.0 / 3.0) * k_gradient * mass_[index_i];
    force_[index_i] += force;

    //for test
    //tke_acc_inner_[index_i] = force / mass_[index_i];
    test_k_grad_rslt_[index_i] = k_gradient;
}
//=================================================================================================//
TKEnergyForce<Contact<>>::TKEnergyForce(BaseContactRelation &contact_relation)
    : TKEnergyForce<Base, DataDelegateContact>(contact_relation),
      test_k_grad_rslt_(*this->particles_->template getVariableDataByName<Vecd>("TkeGradResult")),
      B_(*particles_->getVariableDataByName<Matd>("LinearGradientCorrectionMatrix"))
{
    //this->particles_->registerSharedVariable(tke_acc_wall_, "TkeAccWall");
    //this->particles_->addVariableToWrite<Vecd>("TkeAccWall");
}
//=================================================================================================//
void TKEnergyForce<Contact<>>::interaction(size_t index_i, Real dt)
{
    Real turbu_k_i = turbu_k_[index_i];
    Vecd force = Vecd::Zero();
    Vecd k_gradient = Vecd::Zero();
    for (size_t k = 0; k < DataDelegateContact::contact_configuration_.size(); ++k)
    {
        Neighborhood &contact_neighborhood = (*DataDelegateContact::contact_configuration_[k])[index_i];
        for (size_t n = 0; n != contact_neighborhood.current_size_; ++n)
        {
            size_t index_j = contact_neighborhood.j_[n];
            Vecd nablaW_ijV_j = contact_neighborhood.dW_ij_[n] * this->Vol_[index_j] * contact_neighborhood.e_ij_[n];
            //** weak form *
            k_gradient += (turbu_k_i + turbu_k_i) * nablaW_ijV_j;
            //** If use RKGC *
            //k_gradient +=  (turbu_k_i + turbu_k_i)* B_[index_i] * nablaW_ijV_j;
        }
    }
    force = -1.0 * (2.0 / 3.0) * k_gradient * mass_[index_i];
    force_[index_i] += force;

    //for test
    //tke_acc_wall_[index_i] = force / mass_[index_i];
    test_k_grad_rslt_[index_i] += k_gradient;
}
//=================================================================================================//
TurbuViscousForce<Inner<>>::TurbuViscousForce(BaseInnerRelation &inner_relation)
    : TurbuViscousForce<DataDelegateInner>(inner_relation),
      ForcePrior(particles_, "ViscousForce"),
      turbu_indicator_(*this->particles_->template getVariableDataByName<int>("TurbulentIndicator")),
      is_extra_viscous_dissipation_(*this->particles_->template getVariableDataByName<int>("TurbulentExtraViscousDissipation")),
      B_(*particles_->getVariableDataByName<Matd>("LinearGradientCorrectionMatrix"))
{
    //this->particles_->registerSharedVariable(visc_acc_inner_, "ViscousAccInner");
    //this->particles_->addVariableToSort<Vecd>("ViscousAccInner");
    //this->particles_->addVariableToWrite<Vecd>("ViscousAccInner");
}
//=================================================================================================//
void TurbuViscousForce<Inner<>>::interaction(size_t index_i, Real dt)
{
    turbu_indicator_[index_i] = 0;

    Real mu_eff_i = turbu_mu_[index_i] + molecular_viscosity_;

    //visc_acc_inner_[index_i] = Vecd::Zero();

    Vecd force = Vecd::Zero();
    Vecd vel_derivative = Vecd::Zero();
    const Neighborhood &inner_neighborhood = inner_configuration_[index_i];

    for (size_t n = 0; n != inner_neighborhood.current_size_; ++n)
    {
        size_t index_j = inner_neighborhood.j_[n];
        const Vecd &e_ij = inner_neighborhood.e_ij_[n];
        Real mu_eff_j = turbu_mu_[index_j] + molecular_viscosity_;
        Real mu_harmo = 2 * mu_eff_i * mu_eff_j / (mu_eff_i + mu_eff_j);
        vel_derivative = (vel_[index_i] - vel_[index_j]) / (inner_neighborhood.r_ij_[n] + 0.01 * smoothing_length_);

        Vecd shear_stress = mu_harmo * vel_derivative;
        Vecd shear_stress_eij = shear_stress.dot(e_ij) * e_ij;

        Real u_jump = (vel_[index_i] - vel_[index_j]).dot(e_ij);

        //Real dissipation_judge = 0.0025 * rho_[index_i] * c0_ * smoothing_length_;
        //Real dissipation = 0.1 * rho_[index_i] * c0_ * smoothing_length_;

        Real dissipation = rho_[index_i] * smoothing_length_ * SMIN(3.0 * SMAX(u_jump, Real(0)), c0_);
        Real dissipation_judge = dissipation;

        //** Introduce dissipation *
        Vecd shear_stress_eij_corrected = shear_stress_eij;
        if (mu_harmo < dissipation_judge && is_extra_viscous_dissipation_[index_i] == 1)
        {
            shear_stress_eij_corrected = ((dissipation * vel_derivative).dot(e_ij)) * e_ij;
            turbu_indicator_[index_i]++; //** For test *
        }
        shear_stress = (shear_stress - shear_stress_eij) + shear_stress_eij_corrected;

        Vecd force_j = 2.0 * mass_[index_i] * shear_stress * inner_neighborhood.dW_ij_[n] * this->Vol_[index_j];
        //Vecd force_j = e_ij.dot((B_[index_i] + B_[index_j]) * e_ij) * mass_[index_i] * shear_stress * inner_neighborhood.dW_ij_[n]* this->Vol_[index_j];

        force += force_j;
    }
    viscous_force_[index_i] = force / rho_[index_i];
    //for test
    //visc_acc_inner_[index_i] = force / rho_[index_i]/ mass_[index_i];
}
//=================================================================================================//
TurbuViscousForce<Contact<Wall>>::TurbuViscousForce(BaseContactRelation &wall_contact_relation)
    : BaseTurbuViscousForceWithWall(wall_contact_relation),
      wall_particle_spacing_(wall_contact_relation.getSPHBody().sph_adaptation_->ReferenceSpacing()),
      B_(*particles_->getVariableDataByName<Matd>("LinearGradientCorrectionMatrix"))
{
    //this->particles_->registerSharedVariable(visc_acc_wall_, "ViscousAccWall");
    //this->particles_->addVariableToSort<Vecd>("ViscousAccWall");
    //this->particles_->addVariableToWrite<Vecd>("ViscousAccWall");
}
//=================================================================================================//
void TurbuViscousForce<Contact<Wall>>::interaction(size_t index_i, Real dt)
{
    //this->visc_acc_wall_[index_i] = Vecd::Zero();
    //int is_near_wall_P2 = this->is_near_wall_P2_[index_i];
    //** Wall viscous force only affects P2 region fluid particles *
    if (this->is_near_wall_P2_[index_i] != 10)
        return;

    Real turbu_k_i = this->turbu_k_[index_i];
    Real turbu_k_i_05 = pow(turbu_k_i, 0.5);
    Real rho_i = this->rho_[index_i];
    const Vecd &vel_i = this->vel_[index_i];

    Real y_p_constant_i = this->y_p_[index_i];

    Vecd force = Vecd::Zero();
    Vecd e_j_n = Vecd::Zero();
    Vecd e_j_tau = Vecd::Zero();
    Matd WSS_j_tn = Matd::Zero(); //** Wall shear stress of wall particle j on t-n plane *
    Matd WSS_j = Matd::Zero();    //** Wall shear stress of wall particle j on x-y plane *
    Matd Q = Matd::Zero();
    for (size_t k = 0; k < contact_configuration_.size(); ++k)
    {
        //StdLargeVec<Vecd>& vel_ave_k = *(this->wall_vel_ave_[k]);
        Neighborhood &contact_neighborhood = (*contact_configuration_[k])[index_i];
        StdLargeVec<Vecd> &n_k = *(this->wall_n_[k]);
        for (size_t n = 0; n != contact_neighborhood.current_size_; ++n)
        {
            size_t index_j = contact_neighborhood.j_[n];
            //Real r_ij = contact_neighborhood.r_ij_[n];
            Vecd &e_ij = contact_neighborhood.e_ij_[n];

            e_j_n = n_k[index_j];
            Q = getTransformationMatrix(e_j_n);

            //** Get tangential unit vector, temporarily only suitable for 2D*
            e_j_tau[0] = e_j_n[1];
            e_j_tau[1] = e_j_n[0] * (-1.0);

            //** Calculate the local friction velocity *
            Real vel_i_tau_mag = abs(vel_i.dot(e_j_tau));

            Real y_p_j = get_distance_from_P_to_wall(y_p_constant_i);
            Real y_star_j = rho_i * C_mu_25_ * turbu_k_i_05 * y_p_j / molecular_viscosity_;
            Real u_star_j = get_dimensionless_velocity(y_star_j);
            Real fric_vel_mag_j = sqrt(C_mu_25_ * turbu_k_i_05 * vel_i_tau_mag / u_star_j);

            //** Construct local wall shear stress, if this is on each wall particle j   *
            Real WSS_tn_mag_j = rho_i * fric_vel_mag_j * fric_vel_mag_j * boost::qvm::sign(vel_i.dot(e_j_tau));

            WSS_j_tn(0, 0) = 0.0;
            WSS_j_tn(0, 1) = WSS_tn_mag_j;
            WSS_j_tn(1, 0) = 0.0;
            WSS_j_tn(1, 1) = 0.0;

            //** Transform local wall shear stress to global   *
            WSS_j = Q.transpose() * WSS_j_tn * Q;
            Vecd force_j = 2.0 * mass_[index_i] * WSS_j * e_ij * contact_neighborhood.dW_ij_[n] * this->Vol_[index_j] / rho_i;
            //Vecd force_j = mass_[index_i] * WSS_j * ( (B_[index_i] + B_[index_j])* e_ij ) * contact_neighborhood.dW_ij_[n]* this->Vol_[index_j] / rho_i;

            //force_j = force_j - (force_j.dot(e_j_n)) * e_j_n;

            force += force_j;
        }
    }
    viscous_force_[index_i] += force;
    //** For test *
    //this->visc_acc_wall_[index_i] = force/ mass_[index_i];
}
//=================================================================================================//
TurbulentEddyViscosity::
    TurbulentEddyViscosity(SPHBody &sph_body)
    : LocalDynamics(sph_body), DataDelegateSimple(sph_body),
      rho_(*particles_->getVariableDataByName<Real>("Density")),
      turbu_mu_(*particles_->getVariableDataByName<Real>("TurbulentViscosity")),
      turbu_k_(*particles_->getVariableDataByName<Real>("TurbulenceKineticEnergy")),
      turbu_epsilon_(*particles_->getVariableDataByName<Real>("TurbulentDissipation")),
      wall_Y_plus_(*particles_->getVariableDataByName<Real>("WallYplus")),
      wall_Y_star_(*particles_->getVariableDataByName<Real>("WallYstar")),
      mu_(DynamicCast<Fluid>(this, particles_->getBaseMaterial()).ReferenceViscosity()) {}
//=================================================================================================//
void TurbulentEddyViscosity::update(size_t index_i, Real dt)
{
    turbu_mu_[index_i] = rho_[index_i] * C_mu_ * turbu_k_[index_i] * turbu_k_[index_i] / (turbu_epsilon_[index_i]);
}
//=================================================================================================//
TurbulentAdvectionTimeStepSize::TurbulentAdvectionTimeStepSize(SPHBody &sph_body, Real U_max, Real advectionCFL)
    : LocalDynamicsReduce<ReduceMax>(sph_body), DataDelegateSimple(sph_body),
      vel_(*particles_->getVariableDataByName<Vecd>("Velocity")),
      smoothing_length_min_(sph_body.sph_adaptation_->MinimumSmoothingLength()),
      speed_ref_turbu_(U_max), advectionCFL_(advectionCFL),
      turbu_mu_(*particles_->getVariableDataByName<Real>("TurbulentViscosity")),
      fluid_(DynamicCast<Fluid>(this, particles_->getBaseMaterial()))
{
    Real viscous_speed = fluid_.ReferenceViscosity() / fluid_.ReferenceDensity() / smoothing_length_min_;
    speed_ref_turbu_ = SMAX(viscous_speed, speed_ref_turbu_);
}
//=================================================================================================//
Real TurbulentAdvectionTimeStepSize::reduce(size_t index_i, Real dt)
{
    Real turbu_viscous_speed = (fluid_.ReferenceViscosity() + turbu_mu_[index_i]) / fluid_.ReferenceDensity() / smoothing_length_min_;
    Real turbu_viscous_speed_squre = turbu_viscous_speed * turbu_viscous_speed;
    Real vel_n_squre = vel_[index_i].squaredNorm();
    Real vel_bigger = SMAX(turbu_viscous_speed_squre, vel_n_squre);

    return vel_bigger;
}
//=================================================================================================//
Real TurbulentAdvectionTimeStepSize::outputResult(Real reduced_value)
{
    Real speed_max = sqrt(reduced_value);
    return advectionCFL_ * smoothing_length_min_ / (SMAX(speed_max, speed_ref_turbu_) + TinyReal);
}
//=================================================================================================//
<<<<<<< HEAD
InflowTurbulentCondition::InflowTurbulentCondition(BodyPartByCell &body_part, Real CharacteristicLength, Real relaxation_rate) : BaseFlowBoundaryCondition(body_part),
                                                                                                                                 relaxation_rate_(relaxation_rate),
                                                                                                                                 CharacteristicLength_(CharacteristicLength),
                                                                                                                                 turbu_k_(*particles_->getVariableDataByName<Real>("TurbulenceKineticEnergy")),
                                                                                                                                 turbu_epsilon_(*particles_->getVariableDataByName<Real>("TurbulentDissipation"))
=======
InflowTurbulentCondition::InflowTurbulentCondition(BodyPartByCell &body_part, Real CharacteristicLength, Real relaxation_rate, int type_turbu_inlet) : BaseFlowBoundaryCondition(body_part), type_turbu_inlet_(type_turbu_inlet),
                                                                                                                                                       relaxation_rate_(relaxation_rate),
                                                                                                                                                       CharacteristicLength_(CharacteristicLength),
                                                                                                                                                       turbu_k_(*particles_->getVariableDataByName<Real>("TurbulenceKineticEnergy")),
                                                                                                                                                       turbu_epsilon_(*particles_->getVariableDataByName<Real>("TurbulentDissipation"))
>>>>>>> 9249339e
{
    TurbulentLength_ = turbulent_length_ratio_for_epsilon_inlet_ * CharacteristicLength_;
}
//=================================================================================================//
void InflowTurbulentCondition::update(size_t index_i, Real dt)
{
    Real target_in_turbu_k = getTurbulentInflowK(pos_[index_i], vel_[index_i], turbu_k_[index_i]);
    turbu_k_[index_i] += relaxation_rate_ * (target_in_turbu_k - turbu_k_[index_i]);
    Real target_in_turbu_E = getTurbulentInflowE(pos_[index_i], turbu_k_[index_i], turbu_epsilon_[index_i]);
    turbu_epsilon_[index_i] += relaxation_rate_ * (target_in_turbu_E - turbu_epsilon_[index_i]);
}
//=================================================================================================//
Real InflowTurbulentCondition::getTurbulentInflowK(Vecd &position, Vecd &velocity, Real &turbu_k)
{
    Real u = velocity[0];
    Real temp_in_turbu_k = 1.5 * pow((turbulent_intensity_ * u), 2);
    Real turbu_k_original = turbu_k;
<<<<<<< HEAD
    if (1)
=======
    if (type_turbu_inlet_ == 1)
>>>>>>> 9249339e
    {
        Real channel_height = CharacteristicLength_; //** Temporarily treatment *

        //** Impose fully-developed K from PYTHON result */
        //** Calculate the distance to wall, Y. position here is the actual postion in x-y coordinate, no transformation*/
        Real Y = 0.0;
        if (position[1] < channel_height / 2.0)
        {
            Y = position[1];
        }
        else if (position[1] > channel_height / 2.0)
        {
            Y = channel_height - position[1];
        }

        int polynomial_order = 8;
        int num_coefficient = polynomial_order + 1;
        //** Coefficient of the polynomia, 8th-order, from py21 dp=0.024 */
        // Real coeff[] = {
        //     1.215679e-02, -6.681989e-02, 5.043783e-01,
        //     -2.344875e+00,  6.368016e+00, -1.041386e+01,
        //     1.009652e+01, -5.336236e+00, 1.183368e+00
        // };
        //** Coefficient of the polynomia, 8th-order, from py21 dp=0.1 */
        Real coeff[] = {
            1.159981e-02, -4.662944e-02, 2.837400e-01,
            -1.193955e+00, 3.034851e+00, -4.766077e+00,
            4.529136e+00, -2.380854e+00, 5.307586e-01};
        Real polynomial_value = 0.0;
        for (int i = 0; i < num_coefficient; ++i)
        {
            polynomial_value += coeff[i] * std::pow(Y, i);
        }

        if (Y > channel_height / 2.0 || Y < 0.0)
        {
            std::cout << "position[1]=" << position[1] << std::endl;
            std::cout << "Y=" << Y << std::endl;
            std::cout << "polynomial_value=" << polynomial_value << std::endl;
            std::cout << "Stop" << std::endl;
            std::cout << "=================" << std::endl;
            std::cin.get();
        }

        temp_in_turbu_k = polynomial_value;
    }
    if (position[0] < 0.0) //** Temporarily treatment *
    {
        turbu_k_original = temp_in_turbu_k;
    }
    return turbu_k_original;
}
//=================================================================================================//
Real InflowTurbulentCondition::getTurbulentInflowE(Vecd &position, Real &turbu_k, Real &turbu_E)
{
    //Real temp_in_turbu_E = C_mu_ * pow(turbu_k, 1.5) / (0.1*getTurbulentLength());
    Real temp_in_turbu_E = C_mu_75_ * pow(turbu_k, 1.5) / TurbulentLength_;
    Real turbu_E_original = turbu_E;
<<<<<<< HEAD
    if (1)
=======
    if (type_turbu_inlet_ == 1)
>>>>>>> 9249339e
    {
        Real channel_height = CharacteristicLength_; //** Temporarily treatment *

        //** Impose fully-developed K from PYTHON result */
        //** Calculate the distance to wall, Y. position here is the actual postion in x-y coordinate, no transformation*/
        Real Y = 0.0;
        if (position[1] < channel_height / 2.0)
        {
            Y = position[1];
        }
        else if (position[1] > channel_height / 2.0)
        {
            Y = channel_height - position[1];
        }

        int polynomial_order = 8;
        int num_coefficient = polynomial_order + 1;
        //** Coefficient of the polynomia, 8th-order, from py21 dp=0.024 */
        // Real coeff[] = {
        //     1.633474e-02,  -2.488756e-01, 1.912092e+00,
        //     -8.381386e+00,   2.205987e+01, -3.542125e+01,
        //     3.391904e+01, -1.777442e+01, 3.918818e+00
        // };
        //** Coefficient of the polynomia, 8th-order, from py21 dp=0.1 */
        Real coeff[] = {
            1.428191e-02, -1.766636e-01, 1.153107e+00,
            -4.515606e+00, 1.103752e+01, -1.694146e+01,
            1.584534e+01, -8.241577e+00, 1.825421e+00};

        Real polynomial_value = 0.0;
        for (int i = 0; i < num_coefficient; ++i)
        {
            polynomial_value += coeff[i] * std::pow(Y, i);
        }

        if (Y > channel_height / 2.0 || Y < 0.0)
        {
            std::cout << "position[1]=" << position[1] << std::endl;
            std::cout << "Y=" << Y << std::endl;
            std::cout << "polynomial_value=" << polynomial_value << std::endl;
            std::cout << "Stop" << std::endl;
            std::cout << "=================" << std::endl;
            std::cin.get();
        }

        temp_in_turbu_E = polynomial_value;
    }
    if (position[0] < 0.0) //** Temporarily treatment *
    {
        turbu_E_original = temp_in_turbu_E;
    }
    return turbu_E_original;
}
//=================================================================================================//
JudgeIsNearWall::
    JudgeIsNearWall(BaseInnerRelation &inner_relation,
                    BaseContactRelation &contact_relation)
    : LocalDynamics(inner_relation.getSPHBody()), DataDelegateContact(contact_relation),
      distance_to_dummy_interface_(*particles_->registerSharedVariable<Real>("DistanceToDummyInterface")),
      distance_to_dummy_interface_up_average_(*particles_->registerSharedVariable<Real>("DistanceToDummyInterfaceUpAver")),
      is_near_wall_P1_(*particles_->registerSharedVariable<int>("IsNearWallP1")),
      is_near_wall_P2_(*particles_->registerSharedVariable<int>("IsNearWallP2")),
      index_nearest_(*particles_->registerSharedVariable<int>("NearestIndex")),
      e_nearest_tau_(*particles_->registerSharedVariable<Vecd>("WallNearestTangentialUnitVector")),
      e_nearest_normal_(*particles_->registerSharedVariable<Vecd>("WallNearestNormalUnitVector")),
      pos_(*particles_->getVariableDataByName<Vecd>("Position")),
      dimension_(2),
      fluid_particle_spacing_(inner_relation.getSPHBody().sph_adaptation_->ReferenceSpacing()),
      wall_particle_spacing_(contact_relation.getSPHBody().sph_adaptation_->ReferenceSpacing()),
      distance_from_wall_(*particles_->getVariableDataByName<Vecd>("DistanceFromWall"))
{
    for (size_t k = 0; k != contact_particles_.size(); ++k)
    {
        contact_n_.push_back(contact_particles_[k]->getVariableDataByName<Vecd>("NormalDirection"));
        contact_Vol_.push_back(contact_particles_[k]->getVariableDataByName<Real>("VolumetricMeasure"));
    }

    //particles_->registerSharedVariable(distance_to_dummy_interface_up_average_, "DistanceToDummyInterfaceUpAver");
    particles_->addVariableToSort<Real>("DistanceToDummyInterfaceUpAver");
    particles_->addVariableToWrite<Real>("DistanceToDummyInterfaceUpAver");

    //particles_->registerSharedVariable(distance_to_dummy_interface_, "DistanceToDummyInterface");
    particles_->addVariableToSort<Real>("DistanceToDummyInterface");
    particles_->addVariableToWrite<Real>("DistanceToDummyInterface");

    //particles_->registerSharedVariable(index_nearest_, "NearestIndex");
    particles_->addVariableToSort<int>("NearestIndex");
    particles_->addVariableToWrite<int>("NearestIndex");

    //particles_->registerSharedVariable(is_near_wall_P1_, "IsNearWallP1");
    particles_->addVariableToSort<int>("IsNearWallP1");
    particles_->addVariableToWrite<int>("IsNearWallP1");

    //particles_->registerSharedVariable(is_near_wall_P2_, "IsNearWallP2");
    particles_->addVariableToSort<int>("IsNearWallP2");
    particles_->addVariableToWrite<int>("IsNearWallP2");

    //particles_->registerSharedVariable(e_nearest_tau_, "WallNearestTangentialUnitVector");
    particles_->addVariableToSort<Vecd>("WallNearestTangentialUnitVector");

    //particles_->registerSharedVariable(e_nearest_normal_, "WallNearestNormalUnitVector");
    particles_->addVariableToSort<Vecd>("WallNearestNormalUnitVector");

    particles_->addVariableToWrite<Vecd>("DistanceFromWall");
};
//=================================================================================================//
void JudgeIsNearWall::interaction(size_t index_i, Real dt)
{
    //** If not clear the values completely, particles that leave P2 region will still carry the values. *
    is_near_wall_P2_[index_i] = 0;
    index_nearest_[index_i] = 0;
    distance_to_dummy_interface_[index_i] = 0.0;
    distance_to_dummy_interface_up_average_[index_i] = 0.0;
    e_nearest_normal_[index_i] = Vecd::Zero();
    e_nearest_tau_[index_i] = Vecd::Zero();

    int id_nearest_j = 0;
    Real r_dummy_normal = 0.0;
    Real r_dummy_normal_j = 0.0;
    Real r_min = 1.0e3;
    Vecd e_i_nearest_tau = Vecd::Zero();
    Vecd e_i_nearest_n = Vecd::Zero();
    Real ttl_weight(0);
    Real r_dmy_itfc_n_sum(0);
    int count_average(0);
    int is_near_contact = 0;

    //** Calculate nearest info. *
    for (size_t k = 0; k < contact_configuration_.size(); ++k)
    {
        StdLargeVec<Real> &Vol_k = *(contact_Vol_[k]);
        StdLargeVec<Vecd> &n_k = *(contact_n_[k]);
        Neighborhood &contact_neighborhood = (*contact_configuration_[k])[index_i];

        if (contact_neighborhood.current_size_ != 0)
            is_near_contact++;

        for (size_t n = 0; n != contact_neighborhood.current_size_; ++n)
        {
            size_t index_j = contact_neighborhood.j_[n];
            Real weight_j = contact_neighborhood.W_ij_[n] * Vol_k[index_j];
            Real r_ij = contact_neighborhood.r_ij_[n];
            Vecd &e_ij = contact_neighborhood.e_ij_[n];
            Vecd &n_k_j = n_k[index_j];

            //** The distance to dummy interface is 0.5 dp smaller than the r_ij_normal *
            r_dummy_normal_j = abs(n_k_j.dot(r_ij * e_ij)) - 0.5 * wall_particle_spacing_;

            /** Get the minimum distance, the distance to wall should not be negative*/
            if (r_ij < r_min && r_dummy_normal_j > 0.0 + TinyReal)
            {
                r_min = r_ij; //** Find the nearest wall particle *
                //**If use level-set,this would not activate.*
                r_dummy_normal = r_dummy_normal_j;
                e_i_nearest_n = n_k[index_j];
                id_nearest_j = index_j;
            }
            //** Only average the bigger value or itself*
            if (r_dummy_normal_j - r_dummy_normal > (-1.0 * TinyReal))
            {
                count_average++;
                //** Sum the projection distances according to the kernel approx. *
                r_dmy_itfc_n_sum += weight_j * r_dummy_normal_j;
                ttl_weight += weight_j;
            }
        }
    }
    //** This is a temporary treatment, particles in inlet region is not corrected by wall function *
    //if (is_near_contact > 0 && pos_[index_i][0] > 0.0)
    if (is_near_contact > 0)
    {
        is_near_wall_P2_[index_i] = 10; //** Particles that have contact are defined as in region P2 *
        //** Get the tangential unit vector *
        if (dimension_ == 2)
        {
            e_i_nearest_tau[0] = e_i_nearest_n[1];
            e_i_nearest_tau[1] = e_i_nearest_n[0] * (-1.0);
        }
        //** Check the function *
        if (r_dmy_itfc_n_sum <= 0.0)
        {
            std::cout << "r_dmy_itfc_n_sum is almost zero" << std::endl;
            std::cout << "count=" << count_average << std::endl;
            std::cin.get();
        }
        //** Average the projection distances according to the kernel approx. *
        distance_to_dummy_interface_up_average_[index_i] = r_dmy_itfc_n_sum / ttl_weight;

        //** Store wall-nearest values. *
        index_nearest_[index_i] = id_nearest_j;
        e_nearest_normal_[index_i] = e_i_nearest_n;
        e_nearest_tau_[index_i] = e_i_nearest_tau;
        distance_to_dummy_interface_[index_i] = r_dummy_normal;
    }
}
//=================================================================================================//
void JudgeIsNearWall::update(size_t index_i, Real dt)
{
    is_near_wall_P1_[index_i] = 0;
    if (is_near_wall_P2_[index_i] == 10)
    {
        //** Choose one kind of the distance to classify *
        Real distance = distance_to_dummy_interface_[index_i];

        //** Classify the wall-nearest paritcles *
        if (distance < 1.0 * fluid_particle_spacing_)
            is_near_wall_P1_[index_i] = 1;
        //** Check the distance. Useless because with contant_y_p this may not make big difference *
        //if (distance < 0.05 * fluid_particle_spacing_)
        //{
        //	std::cout << "There is a particle too close to wall" << std::endl;
        //	std::cout << "index_i=" << index_i << std::endl;
        //	std::cout << "distance=" << distance << std::endl;
        //	std::cin.get();
        //}
    }
}
//=================================================================================================//
StandardWallFunctionCorrection::
    StandardWallFunctionCorrection(BaseInnerRelation &inner_relation,
                                   BaseContactRelation &contact_relation, Real y_p_constant)
    : LocalDynamics(inner_relation.getSPHBody()), DataDelegateContact(contact_relation),
      y_p_(*particles_->registerSharedVariable<Real>("Y_P")),
      wall_Y_plus_(*particles_->registerSharedVariable<Real>("WallYplus")),
      wall_Y_star_(*particles_->registerSharedVariable<Real>("WallYstar")),
      velo_tan_(*particles_->registerSharedVariable<Real>("TangentialVelocity")),
      velo_friction_(*particles_->registerSharedVariable<Vecd>("FrictionVelocity")),
      vel_(*particles_->getVariableDataByName<Vecd>("Velocity")), rho_(*particles_->getVariableDataByName<Real>("Density")),
      molecular_viscosity_(DynamicCast<Fluid>(this, particles_->getBaseMaterial()).ReferenceViscosity()),
      turbu_k_(*particles_->getVariableDataByName<Real>("TurbulenceKineticEnergy")),
      turbu_epsilon_(*particles_->getVariableDataByName<Real>("TurbulentDissipation")),
      turbu_mu_(*particles_->getVariableDataByName<Real>("TurbulentViscosity")),
      is_near_wall_P1_(*particles_->getVariableDataByName<int>("IsNearWallP1")),
      is_near_wall_P2_(*particles_->getVariableDataByName<int>("IsNearWallP2")),
      velocity_gradient_(*particles_->getVariableDataByName<Matd>("TurbulentVelocityGradient")),
      k_production_(*particles_->getVariableDataByName<Real>("K_Production")),
      distance_to_dummy_interface_(*particles_->getVariableDataByName<Real>("DistanceToDummyInterface")),
      distance_to_dummy_interface_up_average_(*particles_->getVariableDataByName<Real>("DistanceToDummyInterfaceUpAver")),
      index_nearest(*particles_->getVariableDataByName<int>("NearestIndex")),
      e_nearest_tau_(*particles_->getVariableDataByName<Vecd>("WallNearestTangentialUnitVector")),
      e_nearest_normal_(*particles_->getVariableDataByName<Vecd>("WallNearestNormalUnitVector"))
{
    for (size_t k = 0; k != contact_particles_.size(); ++k)
    {
        contact_n_.push_back(contact_particles_[k]->getVariableDataByName<Vecd>("NormalDirection"));
        contact_Vol_.push_back(contact_particles_[k]->getVariableDataByName<Real>("VolumetricMeasure"));
    }

    //particles_->registerSharedVariable(y_p_, "Y_P");
    particles_->addVariableToSort<Real>("Y_P");
    particles_->addVariableToWrite<Real>("Y_P");

    //** Fixed y_p_ as a constant distance *
    std::fill(y_p_.begin(), y_p_.end(), y_p_constant);

    //particles_->registerSharedVariable(wall_Y_plus_, "WallYplus");
    particles_->addVariableToSort<Real>("WallYplus");
    particles_->addVariableToWrite<Real>("WallYplus");

    //** Initial value is important, especially when use log law *
    //particles_->registerSharedVariable(wall_Y_star_, "WallYstar", TinyReal);
    particles_->addVariableToSort<Real>("WallYstar");
    particles_->addVariableToWrite<Real>("WallYstar");

    //particles_->registerSharedVariable(velo_tan_, "TangentialVelocity");
    particles_->addVariableToSort<Real>("TangentialVelocity");
    particles_->addVariableToWrite<Real>("TangentialVelocity");

    //particles_->registerSharedVariable(velo_friction_, "FrictionVelocity");
    particles_->addVariableToSort<Vecd>("FrictionVelocity");
    particles_->addVariableToWrite<Vecd>("FrictionVelocity");
};
//=================================================================================================//
void StandardWallFunctionCorrection::interaction(size_t index_i, Real dt)
{
    velo_tan_[index_i] = 0.0;
    velo_friction_[index_i] = Vecd::Zero();
    wall_Y_plus_[index_i] = 0.0;
    wall_Y_star_[index_i] = 0.0;

    //** If use level-set to get distance from P to wall, activate this *
    //y_p_[index_i]= distance_to_dummy_interface_levelset_[index_i];

    if (is_near_wall_P2_[index_i] == 10)
    {
        Real y_p_constant_i = y_p_[index_i];

        Real turbu_k_i_05 = pow(turbu_k_[index_i], 0.5);
        Real turbu_k_i_15 = pow(turbu_k_[index_i], 1.5);

        //** Choose one kind of the distance to calculate the wall-nearest values *
        //Real r_dummy_normal = distance_to_dummy_interface_up_average_[index_i];
        //Real r_dummy_normal = distance_to_dummy_interface_[index_i];
        //Real r_dummy_normal = distance_to_dummy_interface_levelset_[index_i];

        //if (r_dummy_normal <= TinyReal)
        //{
        //std::cout << "r_dummy_normal <= TinyReal" << std::endl;
        //std::cin.get();
        //}
        Vecd e_i_nearest_tau = e_nearest_tau_[index_i];
        Vecd e_i_nearest_n = e_nearest_normal_[index_i];
        const Vecd &vel_i = vel_[index_i];
        Real rho_i = rho_[index_i];
        Real nu_i = molecular_viscosity_ / rho_i;

        //** Calcualte Y_star, note the current code is based on Y_star *
        wall_Y_star_[index_i] = y_p_constant_i * C_mu_25_ * turbu_k_i_05 / nu_i;

        //** Calculate friction velocity, including P2 region. *
        Real velo_fric_mag = 0.0;
        Real velo_tan_mag = 0.0; //** tangitial velo magnitude for fluid particle i *

        velo_tan_mag = abs(e_i_nearest_tau.dot(vel_i));
        velo_tan_[index_i] = velo_tan_mag;

        if (wall_Y_star_[index_i] != static_cast<Real>(wall_Y_star_[index_i]))
        {
            std::cout << "y* is not a real value, please check" << std::endl;
            std::cin.get();
        }

        Real u_star = get_dimensionless_velocity(wall_Y_star_[index_i]);
        velo_fric_mag = sqrt(C_mu_25_ * turbu_k_i_05 * velo_tan_mag / u_star);

        if (velo_fric_mag != static_cast<Real>(velo_fric_mag))
        {
            std::cout << "friction velocity is not a real, please check" << std::endl;
            std::cout << "velo_fric=" << velo_fric_mag << std::endl
                      << "velo_tan_mag=" << velo_tan_mag << std::endl;
            std::cout << "turbu_k_=" << pow(turbu_k_[index_i], 0.5) << std::endl;
            std::cout << "sum=" << (Karman_ * velo_tan_mag * C_mu_25_ * pow(turbu_k_[index_i], 0.5) / log(turbu_const_E_ * C_mu_25_ * pow(turbu_k_[index_i], 0.5) * y_p_constant_i * rho_i / molecular_viscosity_)) << std::endl;
            std::cout << "numerator=" << Karman_ * velo_tan_mag * C_mu_25_ * pow(turbu_k_[index_i], 0.5) << std::endl;
            std::cout << "denominator=" << log(turbu_const_E_ * C_mu_25_ * pow(turbu_k_[index_i], 0.5) * y_p_constant_i * rho_i / molecular_viscosity_) << std::endl;
            Real temp = C_mu_25_ * pow(turbu_k_[index_i], 0.5) * velo_tan_mag / u_star;

            std::cout << "temp =" << temp << std::endl;

            std::cout << "pow(turbu_k_[index_i], 0.5) =" << pow(turbu_k_[index_i], 0.5) << std::endl;
            std::cout << "velo_tan_mag / u_star =" << velo_tan_mag / u_star << std::endl;
            std::cout << "velo_tan_mag =" << velo_tan_mag << std::endl;
            std::cout << " u_star =" << u_star << std::endl;
            std::cin.get();
        }

        //** friction velocity have the same direction of vel_i, if not, change its direction *
        velo_friction_[index_i] = velo_fric_mag * e_i_nearest_tau;
        if (vel_i.dot(velo_friction_[index_i]) < 0.0)
            velo_friction_[index_i] = -1.0 * velo_friction_[index_i];

        //** Calcualte Y_plus  *
        wall_Y_plus_[index_i] = y_p_constant_i * velo_fric_mag / nu_i;

        // ** Correct the near wall values, only for P1 region *
        if (is_near_wall_P1_[index_i] == 1)
        {
            Matd vel_grad_i_tn = Matd::Zero(); //** velocity gradient of wall-nearest fluid particle i on t-n plane *
            Matd Q = Matd::Zero();
            Real total_weight = 0.0;

            Real epsilon_p_weighted_sum = 0.0;
            Real dudn_p_weighted_sum = 0.0;
            Real G_k_p_weighted_sum = 0.0;

            for (size_t k = 0; k < contact_configuration_.size(); ++k)
            {
                StdLargeVec<Real> &Vol_k = *(contact_Vol_[k]);
                StdLargeVec<Vecd> &n_k = *(contact_n_[k]);
                Neighborhood &contact_neighborhood = (*contact_configuration_[k])[index_i];

                for (size_t n = 0; n != contact_neighborhood.current_size_; ++n)
                {
                    Real epsilon_p_j = 0.0;
                    Real dudn_p_j = 0.0;
                    Real G_k_p_j = 0.0;

                    Real y_p_j = 0.0;

                    Vecd e_j_tau = Vecd::Zero();

                    size_t index_j = contact_neighborhood.j_[n];
                    //Real r_ij = contact_neighborhood.r_ij_[n];
                    //Vecd& e_ij = contact_neighborhood.e_ij_[n];
                    Vecd e_j_n = n_k[index_j];

                    //** Get tangential unit vector, temporarily only suitable for 2D*
                    e_j_tau[0] = e_j_n[1];
                    e_j_tau[1] = e_j_n[0] * (-1.0);

                    y_p_j = get_distance_from_P_to_wall(y_p_constant_i);

                    Real weight_j = contact_neighborhood.W_ij_[n] * Vol_k[index_j];
                    total_weight += weight_j;

                    Real denominator_log_law_j = C_mu_25_ * turbu_k_i_05 * Karman_ * y_p_j;

                    Real vel_i_tau_mag = abs(vel_i.dot(e_j_tau));
                    Real y_star_j = C_mu_25_ * turbu_k_i_05 * y_p_j / nu_i;
                    Real u_star_j = get_dimensionless_velocity(y_star_j);
                    Real fric_vel_mag_j = sqrt(C_mu_25_ * turbu_k_i_05 * vel_i_tau_mag / u_star_j);

                    Real dudn_p_mag_j = get_near_wall_velocity_gradient_magnitude(y_star_j, fric_vel_mag_j, denominator_log_law_j, nu_i);
                    dudn_p_j = dudn_p_mag_j * boost::qvm::sign(vel_i.dot(e_j_tau));
                    dudn_p_weighted_sum += weight_j * dudn_p_j;

                    if (y_star_j < y_star_threshold_laminar_ && GlobalStaticVariables::physical_time_ > start_time_laminar_)
                    {
                        epsilon_p_j = 2.0 * turbu_k_[index_i] * nu_i / (y_p_j * y_p_j);
                        G_k_p_j = 0.0;
                    }
                    else
                    {
                        epsilon_p_j = C_mu_75_ * turbu_k_i_15 / (Karman_ * y_p_j);
                        G_k_p_j = rho_i * fric_vel_mag_j * fric_vel_mag_j * dudn_p_mag_j;
                    }

                    epsilon_p_weighted_sum += weight_j * epsilon_p_j;
                    G_k_p_weighted_sum += weight_j * G_k_p_j;
                }
            }
            turbu_epsilon_[index_i] = epsilon_p_weighted_sum / total_weight;

            vel_grad_i_tn(0, 0) = 0.0;
            vel_grad_i_tn(0, 1) = dudn_p_weighted_sum / total_weight;
            vel_grad_i_tn(1, 0) = 0.0;
            vel_grad_i_tn(1, 1) = 0.0;

            Q = getTransformationMatrix(e_i_nearest_n);

            velocity_gradient_[index_i] = Q.transpose() * vel_grad_i_tn * Q;

            k_production_[index_i] = G_k_p_weighted_sum / total_weight;

            //** Correct normal velocity at particle P *
            //vel_[index_i] = vel_i - (vel_i.dot(e_i_nearest_n)) * e_i_nearest_n;
        }
        //** Correct normal velocity at particle P *
        //vel_[index_i] = vel_i - (vel_i.dot(e_i_nearest_n)) * e_i_nearest_n;
    }
}
//=================================================================================================//
ConstrainNormalVelocityInRegionP::
    ConstrainNormalVelocityInRegionP(SPHBody &sph_body)
    : LocalDynamics(sph_body), DataDelegateSimple(sph_body),
      vel_(*particles_->getVariableDataByName<Vecd>("Velocity")),
      is_near_wall_P1_(*particles_->getVariableDataByName<int>("IsNearWallP1")),
      e_nearest_normal_(*particles_->getVariableDataByName<Vecd>("WallNearestNormalUnitVector")) {}
//=================================================================================================//
void ConstrainNormalVelocityInRegionP::update(size_t index_i, Real dt)
{
    if (is_near_wall_P1_[index_i] == 1)
    {
        vel_[index_i] = vel_[index_i] - (vel_[index_i].dot(e_nearest_normal_[index_i])) * e_nearest_normal_[index_i];
    }
}
//=================================================================================================//

//=================================================================================================//
ConstrainVelocityAt_Y_Direction::
    ConstrainVelocityAt_Y_Direction(SPHBody &sph_body, Real Length_channel)
    : LocalDynamics(sph_body), DataDelegateSimple(sph_body),
      vel_(*particles_->getVariableDataByName<Vecd>("Velocity")),
      pos_(*particles_->getVariableDataByName<Vecd>("Position")),
      length_channel_(Length_channel) {}
//=================================================================================================//
void ConstrainVelocityAt_Y_Direction::update(size_t index_i, Real dt)
{
    if (pos_[index_i][0] > 0.5 * length_channel_) //** Very temporary treatment *
    {
        vel_[index_i][1] = 0.0;
    }
}
//=================================================================================================//
UpdateTurbulentPlugFlowIndicator::
    UpdateTurbulentPlugFlowIndicator(SPHBody &sph_body, Real DH)
    : LocalDynamics(sph_body), DataDelegateSimple(sph_body),
      turbu_plug_flow_indicator_(*particles_->registerSharedVariable<int>("TurbulentPlugFlowIndicator")),
      pos_(*particles_->getVariableDataByName<Vecd>("Position")), channel_width_(DH)
{
    //particles_->registerSharedVariable(turbu_plug_flow_indicator_, "TurbulentPlugFlowIndicator");
    particles_->addVariableToSort<int>("TurbulentPlugFlowIndicator");
    particles_->addVariableToWrite<int>("TurbulentPlugFlowIndicator");
}
//=================================================================================================//
void UpdateTurbulentPlugFlowIndicator::update(size_t index_i, Real dt)
{
    turbu_plug_flow_indicator_[index_i] = 0;
    if (pos_[index_i][0] > 0.0) //** Buffer region is still applied tran.vel. Very temporary treatment *
    {
        if (pos_[index_i][1] > 0.25 * channel_width_ && pos_[index_i][1] < 0.75 * channel_width_) //** Very temporary treatment *
        {
            turbu_plug_flow_indicator_[index_i] = 1;
        }
    }
}
//=================================================================================================//
void TurbulentLinearGradientCorrectionMatrix<Inner<>>::interaction(size_t index_i, Real dt)
{
    Matd local_configuration = Eps * Matd::Identity();

    const Neighborhood &inner_neighborhood = inner_configuration_[index_i];
    for (size_t n = 0; n != inner_neighborhood.current_size_; ++n)
    {
        size_t index_j = inner_neighborhood.j_[n];
        Vecd gradW_ij = inner_neighborhood.dW_ij_[n] * Vol_[index_j] * inner_neighborhood.e_ij_[n];
        Vecd r_ji = inner_neighborhood.r_ij_[n] * inner_neighborhood.e_ij_[n];
        local_configuration -= r_ji * gradW_ij.transpose();
    }
    turbu_B_[index_i] = local_configuration;
}
//=================================================================================================//
void TurbulentLinearGradientCorrectionMatrix<Inner<>>::update(size_t index_i, Real dt)
{
    Real det_sqr = SMAX(turbu_alpha_ - turbu_B_[index_i].determinant(), Real(0));
    Matd inverse = turbu_B_[index_i].inverse();
    Real weight1_ = turbu_B_[index_i].determinant() / (turbu_B_[index_i].determinant() + det_sqr);
    Real weight2_ = det_sqr / (turbu_B_[index_i].determinant() + det_sqr);
    turbu_B_[index_i] = weight1_ * inverse + weight2_ * Matd::Identity();
}
//=================================================================================================//
GetLimiterOfTransportVelocityCorrection::
    GetLimiterOfTransportVelocityCorrection(SPHBody &sph_body, Real slope)
    : LocalDynamics(sph_body), DataDelegateSimple(sph_body),
      h_ref_(sph_body_.sph_adaptation_->ReferenceSmoothingLength()),
      zero_gradient_residue_(*particles_->getVariableDataByName<Vecd>("ZeroGradientResidue")),
      slope_(slope),
      limiter_tvc_(*particles_->registerSharedVariable<Real>("LimiterOfTVC"))
{
    particles_->addVariableToWrite<Real>("LimiterOfTVC");
}
//=================================================================================================//
void GetLimiterOfTransportVelocityCorrection::update(size_t index_i, Real dt)
{
    Real squared_norm = zero_gradient_residue_[index_i].squaredNorm();
    limiter_tvc_[index_i] = SMIN(slope_ * squared_norm * h_ref_ * h_ref_, Real(1));
}
//=================================================================================================//
//*********************TESTING MODULES*********************
//=================================================================================================//

//=================================================================================================//
BaseGetTimeAverageData::BaseGetTimeAverageData(BaseInnerRelation &inner_relation, int num_observer_points)
    : BaseTurtbulentModel<Base, DataDelegateInner>(inner_relation), plt_engine_(),
      pos_(*particles_->getVariableDataByName<Vecd>("Position")),
      turbu_k_(*particles_->getVariableDataByName<Real>("TurbulenceKineticEnergy")),
      turbu_mu_(*particles_->getVariableDataByName<Real>("TurbulentViscosity")),
      turbu_epsilon_(*particles_->getVariableDataByName<Real>("TurbulentDissipation")),
      num_cell(num_observer_points)
{
    num_data = 5;
    file_name_.push_back("vel_x_sto_");
    file_name_.push_back("turbu_k_sto_");
    file_name_.push_back("turbu_epsilon_sto_");
    file_name_.push_back("turbu_mu_sto_");
    file_name_.push_back("vel_sto_");

    num_in_cell_.resize(num_cell);
    data_time_aver_sto_.resize(num_cell); //Rows

    data_sto_.resize(num_cell); //Rows
    for (int i = 0; i != num_cell; ++i)
    {
        data_sto_[i].resize(num_data); //Cols
    }

    for (int j = 0; j != num_data; ++j)
    {
        file_path_output_ = "../bin/output/" + file_name_[j] + ".dat";
        std::ofstream out_file(file_path_output_.c_str(), std::ios::app);
        out_file << "run_time"
                 << "   ";
        for (int i = 0; i != num_cell; ++i)
        {
            std::string quantity_name_i = file_name_[j] + "[" + std::to_string(i) + "]";
            plt_engine_.writeAQuantityHeader(out_file, data_sto_[i][j], quantity_name_i);
        }
        out_file << "\n";
        out_file.close();
    }
}
//=================================================================================================//
void BaseGetTimeAverageData::output_time_history_data(Real cutoff_time)
{
    /** Output for .dat file. */
    for (int j = 0; j != num_data; ++j)
    {
        file_path_output_ = "../bin/output/" + file_name_[j] + ".dat";
        std::ofstream out_file(file_path_output_.c_str(), std::ios::app);
        out_file << GlobalStaticVariables::physical_time_ << "   ";
        for (int i = 0; i != num_cell; ++i)
        {
            //if (num_in_cell_[i] == 0 && GlobalStaticVariables::physical_time_ > cutoff_time)
            //{
            //	std::cout << "There is a empaty monitoring cell, cell number=" << i << std::endl;
            //	std::cin.get();
            //}
            num_in_cell_[i] == 0 ? plt_engine_.writeAQuantity(out_file, 0.0) : plt_engine_.writeAQuantity(out_file, data_sto_[i][j] / num_in_cell_[i]);
        }
        out_file << "\n";
        out_file.close();
    }
    //** Clear data *
    for (int i = 0; i < num_cell; i++)
    {
        num_in_cell_[i] = 0;
        for (int j = 0; j != num_data; ++j)
        {
            data_sto_[i][j] = 0.0;
        }
    }
}
//=================================================================================================//
void BaseGetTimeAverageData::get_time_average_data(Real cutoff_time)
{
    for (int j = 0; j != num_data; ++j)
    {
        data_loaded_.clear();
        int num_line_data = 0;
        //** Load data *
        file_path_input_ = "../bin/output/" + file_name_[j] + ".dat";
        std::ifstream in_file(file_path_input_.c_str());
        bool skipFirstLine = true;
        std::string line;
        while (std::getline(in_file, line))
        {
            if (skipFirstLine)
            {
                skipFirstLine = false;
                continue;
            }
            num_line_data++;
            std::vector<Real> data_point;
            std::istringstream iss(line);
            Real value;
            while (iss >> value)
            {
                data_point.push_back(value);
            }
            data_loaded_.push_back(data_point);
        }

        in_file.close();
        //** Deal with data *
        for (int k = 0; k != num_cell; ++k)
        {
            Real sum = 0.0;
            int count = 0;
            for (int i = 0; i != num_line_data; ++i)
            {
                if (data_loaded_[i][0] > cutoff_time)
                {
                    count++;
                    Real delta_t = data_loaded_[i][0] - data_loaded_[i - 1][0];
                    sum += data_loaded_[i][k + 1] * delta_t;
                    //sum += data_loaded_[i][k + 1]; //**the first col is time*
                }
            }
            //data_time_aver_sto_[k] = sum / count;
            data_time_aver_sto_[k] = sum / (data_loaded_[num_line_data - 1][0] - cutoff_time);
        }
        //** Output data *
        file_path_output_ = "../bin/output/TimeAverageData.dat";
        std::ofstream out_file(file_path_output_.c_str(), std::ios::app);
        out_file << file_name_[j] << "\n";
        for (int k = 0; k != num_cell; ++k)
        {
            plt_engine_.writeAQuantity(out_file, data_time_aver_sto_[k]);
        }
        out_file << "\n";
        out_file.close();
    }
    std::cout << "The cutoff_time is " << cutoff_time << std::endl;
}
//=================================================================================================//
GetTimeAverageCrossSectionData::GetTimeAverageCrossSectionData(BaseInnerRelation &inner_relation, int num_observer_points, const StdVec<Real> &bound_x, Real offset_dist_y)
    : BaseGetTimeAverageData(inner_relation, num_observer_points)
{
    x_min_ = bound_x[0];
    x_max_ = bound_x[1];
    offset_dist_y_ = offset_dist_y;
    //** Get the center coordinate of the monitoring cell *
    for (int i = 0; i < num_cell; i++)
    {
        Real upper_bound = ((i + 1) * particle_spacing_min_ + offset_dist_y_);
        Real lower_bound = (i * particle_spacing_min_ + offset_dist_y_);
        monitor_cellcenter_y.push_back((lower_bound + upper_bound) / 2.0);
    }
    file_path_output_ = "../bin/output/monitor_cell_center_y.dat";
    std::ofstream out_file(file_path_output_.c_str(), std::ios::app);
    for (int i = 0; i != num_cell; ++i)
    {
        plt_engine_.writeAQuantity(out_file, monitor_cellcenter_y[i]);
        out_file << "\n";
    }
    out_file << "\n";
    out_file.close();
}
//=================================================================================================//
void GetTimeAverageCrossSectionData::update(size_t index_i, Real dt)
{
    //** Get data *
    if (pos_[index_i][0] > x_min_ && pos_[index_i][0] <= x_max_)
    {
        for (int i = 0; i < num_cell; i++)
        {
            if (pos_[index_i][1] > (i * particle_spacing_min_ + offset_dist_y_) &&
                pos_[index_i][1] <= ((i + 1) * particle_spacing_min_ + offset_dist_y_))
            {
                num_in_cell_[i] += 1;
                data_sto_[i][0] += vel_[index_i][0];
                data_sto_[i][1] += turbu_k_[index_i];
                data_sto_[i][2] += turbu_epsilon_[index_i];
                data_sto_[i][3] += turbu_mu_[index_i];
                data_sto_[i][4] += vel_[index_i].norm();
            }
        }
    }
}
//=================================================================================================//
GetTimeAverageCrossSectionData_Y::GetTimeAverageCrossSectionData_Y(BaseInnerRelation &inner_relation,
                                                                   int num_observer_points, Real observe_x_ratio, const StdVec<Real> &bound_y, const StdVec<Real> &bound_x_f, const StdVec<Real> &bound_x_b)
    : BaseGetTimeAverageData(inner_relation, num_observer_points), observe_x_ratio_(observe_x_ratio),
      bound_x_f_(bound_x_f), bound_x_b_(bound_x_b), bound_y_(bound_y)
{
    observe_x_spacing_ = particle_spacing_min_ * observe_x_ratio_;
}
//=================================================================================================//
void GetTimeAverageCrossSectionData_Y::update(size_t index_i, Real dt)
{
    //** Get data *
    if (pos_[index_i][1] > bound_y_[0] && pos_[index_i][1] <= bound_y_[1])
    {
        for (int i = 0; i < num_cell; i++)
        {
            if (i < static_cast<int>(bound_x_f_.size()) - 1) //* Front of cylinder
            {
                if (pos_[index_i][0] > bound_x_f_[i] && pos_[index_i][0] <= bound_x_f_[i + 1])
                {
                    num_in_cell_[i] += 1;
                    data_sto_[i][0] += vel_[index_i][0];
                    data_sto_[i][1] += turbu_k_[index_i];
                    data_sto_[i][2] += turbu_epsilon_[index_i];
                    data_sto_[i][3] += turbu_mu_[index_i];
                    data_sto_[i][4] += vel_[index_i].norm();
                }
            }
            else if (i >= static_cast<int>(bound_x_f_.size()) - 1) //* behind of cylinder
            {
                int j = i - (static_cast<int>(bound_x_f_.size()) - 1);
                if (pos_[index_i][0] > bound_x_b_[j] && pos_[index_i][0] <= bound_x_b_[j + 1])
                {
                    num_in_cell_[i] += 1;
                    data_sto_[i][0] += vel_[index_i][0];
                    data_sto_[i][1] += turbu_k_[index_i];
                    data_sto_[i][2] += turbu_epsilon_[index_i];
                    data_sto_[i][3] += turbu_mu_[index_i];
                    data_sto_[i][4] += vel_[index_i].norm();
                }
            }
        }
    }
}
//=================================================================================================//
void GetTimeAverageCrossSectionData_Y::output_monitor_x_coordinate()
{
    StdVec<Real> monitor_cellcenter_x;
    if (static_cast<int>(bound_x_f_.size()) != 0)
    {
        for (int i = 0; i < static_cast<int>(bound_x_f_.size()) - 1; i++)
        {
            monitor_cellcenter_x.push_back((bound_x_f_[i] + bound_x_f_[i + 1]) / 2.0);
        }
    }
    if (static_cast<int>(bound_x_b_.size()) != 0)
    {
        for (int i = 0; i < static_cast<int>(bound_x_b_.size()) - 1; i++)
        {
            monitor_cellcenter_x.push_back((bound_x_b_[i] + bound_x_b_[i + 1]) / 2.0);
        }
    }

    file_path_output_ = "../bin/output/monitor_cell_center_x.dat";
    std::ofstream out_file(file_path_output_.c_str(), std::ios::app);
    for (int i = 0; i != num_cell; ++i)
    {
        plt_engine_.writeAQuantity(out_file, monitor_cellcenter_x[i]);
        out_file << "\n";
    }
    out_file << "\n";
    out_file.close();
}
//=================================================================================================//
ClearYPositionForTest::
    ClearYPositionForTest(SPHBody &sph_body)
    : LocalDynamics(sph_body), DataDelegateSimple(sph_body),
      pos_(*particles_->getVariableDataByName<Vecd>("Position")), vel_(*particles_->getVariableDataByName<Vecd>("Velocity")) {}
//=================================================================================================//
void ClearYPositionForTest::update(size_t index_i, Real dt)
{
    vel_[index_i][1] = 0.0;
}
//=================================================================================================//
} // namespace fluid_dynamics
//=================================================================================================//
} // namespace SPH
  //=================================================================================================//<|MERGE_RESOLUTION|>--- conflicted
+++ resolved
@@ -85,20 +85,12 @@
     return vel_fric_mag * vel_fric_mag / dynamic_viscosity;
 }
 //=================================================================================================//
-<<<<<<< HEAD
-GetVelocityGradient<Inner<>>::GetVelocityGradient(BaseInnerRelation &inner_relation)
-    : GetVelocityGradient<DataDelegateInner>(inner_relation),
-      velocity_gradient_(*particles_->getVariableDataByName<Matd>("TurbulentVelocityGradient")),
-      B_(*particles_->getVariableDataByName<Matd>("LinearGradientCorrectionMatrix")),
-      turbu_B_(*particles_->getVariableDataByName<Matd>("TurbulentLinearGradientCorrectionMatrix"))
-=======
 GetVelocityGradient<Inner<>>::GetVelocityGradient(BaseInnerRelation &inner_relation, Real weight_sub)
     : GetVelocityGradient<DataDelegateInner>(inner_relation),
       velocity_gradient_(*particles_->getVariableDataByName<Matd>("TurbulentVelocityGradient")),
       B_(*particles_->getVariableDataByName<Matd>("LinearGradientCorrectionMatrix")),
       turbu_B_(*particles_->getVariableDataByName<Matd>("TurbulentLinearGradientCorrectionMatrix")),
       weight_sub_nearwall_(weight_sub)
->>>>>>> 9249339e
 {
     this->particles_->addVariableToSort<Matd>("TurbulentVelocityGradient");
     this->particles_->addVariableToWrite<Matd>("TurbulentVelocityGradient");
@@ -119,10 +111,6 @@
 
             Real r_ij = inner_neighborhood.r_ij_[n];
             const Vecd &e_ij = inner_neighborhood.e_ij_[n];
-<<<<<<< HEAD
-            Real weight = 0.1;
-=======
->>>>>>> 9249339e
             if (is_near_wall_P2_[index_i] == 10 && is_near_wall_P1_[index_j] == 1)
             {
                 //Vecd vel_ps = vel_[index_j] + 0.5 * r_ij * velocity_gradient_[index_j] * e_ij ;
@@ -138,13 +126,8 @@
                 Vecd vel_diff = velocity_gradient_[index_j] * r_ij * e_ij;
                 Matd P2 = -vel_diff * nablaW_ijV_j.transpose();
 
-<<<<<<< HEAD
-                //velocity_gradient_[index_i] += - weight * vel_diff * nablaW_ijV_j.transpose();
-                velocity_gradient_[index_i] += (1 - weight) * P1 + weight * P2;
-=======
                 //velocity_gradient_[index_i] += - weight_sub_nearwall_ * vel_diff * nablaW_ijV_j.transpose();
                 velocity_gradient_[index_i] += (1 - weight_sub_nearwall_) * P1 + weight_sub_nearwall_ * P2;
->>>>>>> 9249339e
             }
             else
             {
@@ -678,19 +661,11 @@
     return advectionCFL_ * smoothing_length_min_ / (SMAX(speed_max, speed_ref_turbu_) + TinyReal);
 }
 //=================================================================================================//
-<<<<<<< HEAD
-InflowTurbulentCondition::InflowTurbulentCondition(BodyPartByCell &body_part, Real CharacteristicLength, Real relaxation_rate) : BaseFlowBoundaryCondition(body_part),
-                                                                                                                                 relaxation_rate_(relaxation_rate),
-                                                                                                                                 CharacteristicLength_(CharacteristicLength),
-                                                                                                                                 turbu_k_(*particles_->getVariableDataByName<Real>("TurbulenceKineticEnergy")),
-                                                                                                                                 turbu_epsilon_(*particles_->getVariableDataByName<Real>("TurbulentDissipation"))
-=======
 InflowTurbulentCondition::InflowTurbulentCondition(BodyPartByCell &body_part, Real CharacteristicLength, Real relaxation_rate, int type_turbu_inlet) : BaseFlowBoundaryCondition(body_part), type_turbu_inlet_(type_turbu_inlet),
                                                                                                                                                        relaxation_rate_(relaxation_rate),
                                                                                                                                                        CharacteristicLength_(CharacteristicLength),
                                                                                                                                                        turbu_k_(*particles_->getVariableDataByName<Real>("TurbulenceKineticEnergy")),
                                                                                                                                                        turbu_epsilon_(*particles_->getVariableDataByName<Real>("TurbulentDissipation"))
->>>>>>> 9249339e
 {
     TurbulentLength_ = turbulent_length_ratio_for_epsilon_inlet_ * CharacteristicLength_;
 }
@@ -708,11 +683,7 @@
     Real u = velocity[0];
     Real temp_in_turbu_k = 1.5 * pow((turbulent_intensity_ * u), 2);
     Real turbu_k_original = turbu_k;
-<<<<<<< HEAD
-    if (1)
-=======
     if (type_turbu_inlet_ == 1)
->>>>>>> 9249339e
     {
         Real channel_height = CharacteristicLength_; //** Temporarily treatment *
 
@@ -771,11 +742,7 @@
     //Real temp_in_turbu_E = C_mu_ * pow(turbu_k, 1.5) / (0.1*getTurbulentLength());
     Real temp_in_turbu_E = C_mu_75_ * pow(turbu_k, 1.5) / TurbulentLength_;
     Real turbu_E_original = turbu_E;
-<<<<<<< HEAD
-    if (1)
-=======
     if (type_turbu_inlet_ == 1)
->>>>>>> 9249339e
     {
         Real channel_height = CharacteristicLength_; //** Temporarily treatment *
 
