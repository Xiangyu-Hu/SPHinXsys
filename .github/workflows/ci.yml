name: CI

# Controls when the action will run. 
on:
  # Triggers the workflow on push or pull request events but only for the master branch
  push:
    branches: [ master ]
  pull_request:
    branches: [ master ]
  # Allows you to run this workflow manually from the Actions tab
  workflow_dispatch:

env:
<<<<<<< HEAD
  VCPKG_VERSION: "2023.02.24"
=======
  VCPKG_VERSION: "69efe9cc2df0015f0bb2d37d55acde4a75c9a25b" # 01/04/2023
>>>>>>> 8abdeb1c
  CTEST_PARALLEL_LEVEL: "1"

# A workflow is made up of one or more jobs that can run sequentially or in parallel
jobs:

  ###############################################################################

  Linux:
    runs-on: ubuntu-22.04
    env:
      VCPKG_DEFAULT_TRIPLET: x64-linux

    steps:
      # Checks-out your repository under $GITHUB_WORKSPACE, so your job can access it
      - uses: actions/checkout@v3

      - name: Install system dependencies
        run: |
          sudo apt update 
          sudo apt install -y \
            apt-utils \
            build-essential \
            curl zip unzip tar `# when starting fresh on a WSL image for bootstrapping vcpkg`\
            pkg-config `# for installing libraries with vcpkg`\
            git \
            cmake \
            ninja-build \
            python3

      - uses: hendrikmuhs/ccache-action@v1.2
        with:
          key: ${{ github.job }}

      - uses: friendlyanon/setup-vcpkg@v1 # Setup vcpkg into ${{github.workspace}}
        with: 
          committish: ${{ env.VCPKG_VERSION }}
          cache-version: ${{env.VCPKG_VERSION}}

      - name: Install dependencies
        run: |
          ${{github.workspace}}/vcpkg/vcpkg install --clean-after-build openblas[dynamic-arch] --allow-unsupported # last argument to remove after regression introduced by microsoft/vcpkg#30192 is addressed
          # Simbody depends on (open)blas implementation, which -march=native by default, conflicting with cache restore, hence dynamic-arch feature
          # Above problem might also be resolved by adding the hash of architecture in the cache key, esp. if more package do the same
          ${{github.workspace}}/vcpkg/vcpkg install --clean-after-build \
            eigen3 \
            tbb \
            boost-program-options \
            boost-geometry \
            simbody \
            gtest \
            xsimd

      - name: Generate buildsystem
        run: |
          cmake -G Ninja \
            -D CMAKE_BUILD_TYPE=Release \
            -D CMAKE_TOOLCHAIN_FILE="${{github.workspace}}/vcpkg/scripts/buildsystems/vcpkg.cmake" \
            -D CMAKE_C_COMPILER_LAUNCHER=ccache -D CMAKE_CXX_COMPILER_LAUNCHER=ccache \
            -D SPHINXSYS_CI=ON \
            -S ${{github.workspace}} \
            -B ${{github.workspace}}/build
            
      - name: Build
        run: cmake --build build --config Release --verbose

      - name: Test with the first try
        id: first-try
        run: |
          cd build 
          ctest  --output-on-failure
        continue-on-error: true

      - name: Test with the second try for failed cases
        id: second-try
        if: ${{ steps.first-try.outcome == 'failure' }} 
        run: |
          cd build 
          ctest --rerun-failed --output-on-failure
        continue-on-error: true

      - name: Test with the third try for failed cases
        id: third-try
        if: ${{ steps.second-try.outcome == 'failure' }} 
        run: |
          cd build 
          ctest --rerun-failed --output-on-failure
        continue-on-error: true

      - name: Test with the fourth try for failed cases
        id: fourth-try
        if: ${{ steps.third-try.outcome == 'failure' }} 
        run: |
          cd build 
          ctest --rerun-failed --output-on-failure
        continue-on-error: true

      - name: Test with the last try for failed cases
        if: ${{ steps.fourth-try.outcome == 'failure' }} 
        run: |
          cd build 
          ctest --rerun-failed --output-on-failure

  ###############################################################################

  Windows:
    runs-on: windows-latest
    env:
      VCPKG_DEFAULT_TRIPLET: x64-windows

    steps:
      - uses: actions/checkout@v3 # Checks-out the repository under ${{github.workspace}}
      
      - name: Update ccache and ninja # For correct caching with ccache on Windows
        shell: bash
        run: |
          choco install ccache
          choco install ninja
          
      - uses: hendrikmuhs/ccache-action@v1.2
        with:
          key: ${{ github.job }}

      - uses: actions/setup-python@v4

      - uses: friendlyanon/setup-vcpkg@v1 # Setup vcpkg into ${{github.workspace}}
        with: 
          committish: ${{ env.VCPKG_VERSION }}
          cache-version: ${{env.VCPKG_VERSION}}

      - name: Install dependencies
        run: |
          ${{github.workspace}}\vcpkg\vcpkg.exe install --clean-after-build `
            eigen3 `
            tbb `
            boost-program-options `
            boost-geometry `
            simbody `
            gtest `
            xsimd

      - uses: ilammy/msvc-dev-cmd@v1

      - name: Generate buildsystem
        run: |
          cmake.exe -G Ninja `
            -D CMAKE_BUILD_TYPE=Release `
            -D CMAKE_TOOLCHAIN_FILE="${{github.workspace}}\vcpkg\scripts\buildsystems\vcpkg.cmake" `
            -D CMAKE_C_COMPILER_LAUNCHER=ccache -D CMAKE_CXX_COMPILER_LAUNCHER=ccache `
            -D SPHINXSYS_CI=ON `
            -S ${{github.workspace}} `
            -B C:\build
      
      - name: Build
        run: cmake.exe --build C:\build --config Release --verbose

      - name: Test with the first try
        id: first-try
        run: |
          cd C:\build 
          ctest.exe --output-on-failure
        continue-on-error: true

      - name: Test with the second try for failed cases
        id: second-try
        if: ${{ steps.first-try.outcome == 'failure' }} 
        run: |
          cd C:\build 
          ctest.exe --rerun-failed --output-on-failure
        continue-on-error: true

      - name: Test with the third try for failed cases
        id: third-try
        if: ${{ steps.second-try.outcome == 'failure' }} 
        run: |
          cd C:\build 
          ctest.exe --rerun-failed --output-on-failure
        continue-on-error: true

      - name: Test with the fourth try for failed cases
        id: fourth-try
        if: ${{ steps.third-try.outcome == 'failure' }} 
        run: |
          cd C:\build 
          ctest.exe --rerun-failed --output-on-failure
        continue-on-error: true

      - name: Test with the last try for failed cases
        if: ${{ steps.fourth-try.outcome == 'failure' }} 
        run: |
          cd C:\build 
          ctest.exe --rerun-failed --output-on-failure

  ###############################################################################

  macOS:
    runs-on: macos-12
    env:
      VCPKG_DEFAULT_TRIPLET: x64-osx

    steps:
      # Checks-out your repository under $GITHUB_WORKSPACE, so your job can access it
      - uses: actions/checkout@v3

      - name: Install system dependencies
        run: |
          brew reinstall gfortran # to force having gfortran on PATH because github runners don't have it, just the versioned aliases, i.e. gfortran-11
                                  # https://github.com/actions/runner-images/blob/main/images/macos/macos-12-Readme.md
                                  # https://github.com/actions/runner-images/issues/3371#issuecomment-839882565
                                  # https://github.com/modflowpy/install-gfortran-action and https://github.com/awvwgk/setup-fortran
          brew install \
            pkg-config `# for installing libraries with vcpkg`\
            git \
            cmake \
            ninja

      - uses: hendrikmuhs/ccache-action@v1.2
        with:
          key: ${{ github.job }}

      - uses: friendlyanon/setup-vcpkg@v1 # Setup vcpkg into ${{github.workspace}}
        with: 
          committish: ${{ env.VCPKG_VERSION }}
          cache-version: ${{env.VCPKG_VERSION}}

      - name: Install dependencies
        run: |
          ${{github.workspace}}/vcpkg/vcpkg install --clean-after-build \
            eigen3 \
            tbb \
            boost-program-options \
            boost-geometry \
            gtest \
            simbody \
            xsimd

      - name: Generate buildsystem
        run: |
          cmake -G Ninja \
            -D CMAKE_C_COMPILER=clang -D CMAKE_CXX_COMPILER=clang++ \
            -D CMAKE_BUILD_TYPE=Release \
            -D CMAKE_TOOLCHAIN_FILE="${{github.workspace}}/vcpkg/scripts/buildsystems/vcpkg.cmake" \
            -D CMAKE_C_COMPILER_LAUNCHER=ccache -D CMAKE_CXX_COMPILER_LAUNCHER=ccache \
            -D SPHINXSYS_CI=ON \
            -S ${{github.workspace}} \
            -B ${{github.workspace}}/build

      - name: Build
        run: cmake --build build --config Release --verbose

      - name: Test with the first try
        id: first-try
        run: |
          cd build 
          ctest  --output-on-failure
        continue-on-error: true

      - name: Test with the second try for failed cases
        id: second-try
        if: ${{ steps.first-try.outcome == 'failure' }} 
        run: |
          cd build 
          ctest --rerun-failed --output-on-failure
        continue-on-error: true

      - name: Test with the third try for failed cases
        id: third-try
        if: ${{ steps.second-try.outcome == 'failure' }} 
        run: |
          cd build 
          ctest --rerun-failed --output-on-failure
        continue-on-error: true

      - name: Test with the fourth try for failed cases
        id: fourth-try
        if: ${{ steps.third-try.outcome == 'failure' }} 
        run: |
          cd build 
          ctest --rerun-failed --output-on-failure
        continue-on-error: true

      - name: Test with the last try for failed cases
        if: ${{ steps.fourth-try.outcome == 'failure' }} 
        run: |
          cd build 
          ctest --rerun-failed --output-on-failure<|MERGE_RESOLUTION|>--- conflicted
+++ resolved
@@ -11,11 +11,7 @@
   workflow_dispatch:
 
 env:
-<<<<<<< HEAD
-  VCPKG_VERSION: "2023.02.24"
-=======
   VCPKG_VERSION: "69efe9cc2df0015f0bb2d37d55acde4a75c9a25b" # 01/04/2023
->>>>>>> 8abdeb1c
   CTEST_PARALLEL_LEVEL: "1"
 
 # A workflow is made up of one or more jobs that can run sequentially or in parallel
